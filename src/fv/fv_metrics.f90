!=================================================================================================================================
! Copyright (c) 2010-2016  Prof. Claus-Dieter Munz 
! This file is part of FLEXI, a high-order accurate framework for numerically solving PDEs with discontinuous Galerkin methods.
! For more information see https://www.flexi-project.org and https://nrg.iag.uni-stuttgart.de/
!
! FLEXI is free software: you can redistribute it and/or modify it under the terms of the GNU General Public License 
! as published by the Free Software Foundation, either version 3 of the License, or (at your option) any later version.
!
! FLEXI is distributed in the hope that it will be useful, but WITHOUT ANY WARRANTY; without even the implied warranty
! of MERCHANTABILITY or FITNESS FOR A PARTICULAR PURPOSE. See the GNU General Public License v3.0 for more details.
!
! You should have received a copy of the GNU General Public License along with FLEXI. If not, see <http://www.gnu.org/licenses/>.
!=================================================================================================================================
#if FV_ENABLED
#include "flexi.h"

!==================================================================================================================================
!> Calculate metric terms for FV subcells. (see also metrics.f90: a lot of FV metric terms are computed there)
!==================================================================================================================================
MODULE MOD_FV_Metrics
! MODULES
! IMPLICIT VARIABLE HANDLING
IMPLICIT NONE
PRIVATE

INTERFACE InitFV_Metrics
  MODULE PROCEDURE InitFV_Metrics
END INTERFACE

INTERFACE FinalizeFV_Metrics
  MODULE PROCEDURE FinalizeFV_Metrics
END INTERFACE

PUBLIC::InitFV_Metrics
PUBLIC::FinalizeFV_Metrics
!==================================================================================================================================

CONTAINS

!==================================================================================================================================
!> Compute the remaining metric terms for FV subcells, that are not computed in metrics.f90. 
!> Normal, tangential vectors, SurfElems, ... for FV subcells.
!==================================================================================================================================
SUBROUTINE InitFV_Metrics()
! MODULES
USE MOD_Globals
USE MOD_PreProc
USE MOD_FV_Vars
USE MOD_FV_Basis
<<<<<<< HEAD
USE MOD_Mesh_Vars          ,ONLY: nElems,nSides,firstMPISide_YOUR,lastMPISide_YOUR
USE MOD_Mesh_Vars          ,ONLY: Metrics_fTilde,Metrics_gTilde,Metrics_hTilde,sJ
USE MOD_Mesh_Vars          ,ONLY: NGeoRef,DetJac_Ref,MortarType,MortarInfo
USE MOD_Mesh_Vars          ,ONLY: NormalDirs,TangDirs,NormalSigns,SideToElem
USE MOD_Mesh_Vars          ,ONLY: NormVec,TangVec1,TangVec2,SurfElem,Face_xGP,Ja_Face
USE MOD_ChangeBasis        ,ONLY: ChangeBasis1D,ChangeBasis2D,ChangeBasis3D
USE MOD_Metrics            ,ONLY: SurfMetricsFromJa
USE MOD_Interpolation      ,ONLY: GetVandermonde
USE MOD_Interpolation_Vars ,ONLY: NodeType
#if FV_RECONSTRUCT
USE MOD_Mesh_Vars          ,ONLY: firstBCSide,lastBCSide,firstInnerSide,lastMPISide_MINE
USE MOD_Mesh_Vars          ,ONLY: S2V2,ElemToSide,dXCL_N
USE MOD_Interpolation      ,ONLY: GetNodesAndWeights
USE MOD_Interpolation_Vars ,ONLY: NodeTypeG,NodeTypeCL,xGP
=======
USE MOD_Mesh_Vars   ,ONLY: nElems,nSides,firstMPISide_YOUR,lastMPISide_YOUR
USE MOD_Mesh_Vars   ,ONLY: Metrics_fTilde,Metrics_gTilde,Metrics_hTilde,sJ
USE MOD_Mesh_Vars   ,ONLY: NGeoRef,DetJac_Ref,MortarType,MortarInfo
USE MOD_Mesh_Vars   ,ONLY: NormalDirs,TangDirs,NormalSigns,SideToElem
USE MOD_Mesh_Vars   ,ONLY: NormVec,TangVec1,TangVec2,SurfElem,Face_xGP,Ja_Face
USE MOD_ChangeBasis ,ONLY: ChangeBasis1D,ChangeBasis2D,ChangeBasis3D
USE MOD_Metrics     ,ONLY: SurfMetricsFromJa
USE MOD_Interpolation,ONLY:GetVandermonde
USE MOD_Interpolation_Vars,ONLY:NodeType,xGP,wGP,wBary
#if FV_RECONSTRUCT
USE MOD_Mesh_Vars   ,ONLY: firstBCSide,lastBCSide,firstInnerSide,lastMPISide_MINE
USE MOD_Mesh_Vars   ,ONLY: S2V,S2V2,ElemToSide,dXCL_N
USE MOD_Interpolation,ONLY:GetNodesAndWeights
USE MOD_Interpolation_Vars,ONLY:NodeTypeCL
>>>>>>> f1e53244
#if USE_MPI
USE MOD_MPI                ,ONLY: StartReceiveMPIData,StartSendMPIData,FinishExchangeMPIData
USE MOD_MPI_Vars           ,ONLY: nNbProcs
#endif
#endif
USE MOD_FillMortar1        ,ONLY: U_Mortar1
IMPLICIT NONE
!----------------------------------------------------------------------------------------------------------------------------------
! INPUT / OUTPUT VARIABLES
!----------------------------------------------------------------------------------------------------------------------------------
! LOCAL VARIABLES 
INTEGER                                :: i,j,k,p,q,l,d,iSide,iElem,iLocSide
INTEGER                                :: dd,NormalDir,TangDir
REAL                                   :: NormalSign
REAL                                   :: Vdm_Gauss_FVboundary(0:PP_N+1,0:PP_N)
REAL                                   :: JaVol(3,3,0:PP_N+1,0:PP_N+1,0:PP_N+1)
REAL                                   :: FV_Ja_Face(3,3,0:PP_N,0:PP_N)
REAL,DIMENSION(0:PP_N,0:NgeoRef)       :: Vdm_NgeoRef_N,Vdm_NgeoRef_FV
REAL                                   :: FV_DetJac(1,0:PP_N,0:PP_N,0:PP_N)
INTEGER                                :: flip, SideID, iMortar
#if FV_RECONSTRUCT
<<<<<<< HEAD
INTEGER                                :: ijk(2), locSideID
REAL                                   :: FV_dx_Face(0:PP_N,0:PP_N,1:3)
REAL                                   :: DG_dx_slave (1,0:PP_N,0:PP_N,1:nSides)
REAL                                   :: DG_dx_master(1,0:PP_N,0:PP_N,1:nSides)

REAL                                   :: tmp2(3,0:PP_N)
REAL,DIMENSION(0:PP_N)                 :: xG,wG,wBaryG
REAL,DIMENSION(0:PP_N,0:PP_N)          :: Vdm_CLN_FV, Vdm_CLN_GaussN,length
REAL,DIMENSION(3,0:PP_N,0:PP_N,0:PP_N) :: FV_Path_XI, FV_Path_ETA, FV_Path_ZETA
REAL                                   :: x0, xN
REAL,POINTER                           :: FV_dx_P(:,:)
=======
INTEGER                          :: ijk(3), locSideID
REAL                             :: FV_dx_Face(0:PP_N,0:PP_N,1:3)
REAL                             :: FV_dx_XI(  1:PP_N,0:PP_N,0:PP_N)
REAL                             :: FV_dx_ETA( 0:PP_N,1:PP_N,0:PP_N)
REAL                             :: FV_dx_ZETA(0:PP_N,0:PP_N,1:PP_N)
REAL                             :: DG_dx_slave (1,0:PP_N,0:PP_N,1:nSides)
REAL                             :: DG_dx_master(1,0:PP_N,0:PP_N,1:nSides)

REAL                             :: tmp2(3,0:PP_N)
REAL,DIMENSION(0:PP_N,0:PP_N)    :: Vdm_CLN_FV, Vdm_CLN_GaussN,length
REAL,DIMENSION(3,0:PP_N,0:PP_N,0:PP_N):: FV_Path_XI, FV_Path_ETA, FV_Path_ZETA
REAL                             :: x0, xN
REAL,POINTER                     :: FV_dx_P(:,:,:)
>>>>>>> f1e53244
#if USE_MPI
INTEGER                                :: MPIRequest(nNbProcs,2)
#endif
#endif
!==================================================================================================================================
SWRITE(UNIT_stdOut,'(A)',ADVANCE='NO') '  Build Metrics ...'

#if FV_RECONSTRUCT
! !!!!!!!!!!!!!!!!!!!!!!!!!!!!!!!!!!!!!!!!!!!!!!!!!!!!!!!!!!!!!!!!!!!!!!!!!!!!!!!!!!!!!!!!!!!!!!!!!!!!!!!!!!!!!!!!!!!!!!!!
! All the following distances are computed in PHYSICAL space, even so the variables are named in reference space notation.
! since they are used in a '1D tensor-product'-way (first index is xi-, second eta-, third zeta-direction)
! !!!!!!!!!!!!!!!!!!!!!!!!!!!!!!!!!!!!!!!!!!!!!!!!!!!!!!!!!!!!!!!!!!!!!!!!!!!!!!!!!!!!!!!!!!!!!!!!!!!!!!!!!!!!!!!!!!!!!!!!
!
! ---------------------------------
! |       |       |       |       | 
! |<->.   |<->.   |<->.   |<->.   |    FV_dx_XI_L: left distance between Face and center of FV subcell 
! |       |       |       |       |                (see Attention to storage order below!)
! ---------------------------------
! |       |       |       |       |
! |   .<->|   .<->|   .<->|   .<->|    FV_dx_XI_R: right distance between subcell-Faces and center of FV subcell
! |       |       |       |       |                (see Attention to storage order below!)
! ---------------------------------
! |       |       |       |       |
! |   .<----->.<----->.<----->.   |    FV_dx_XI: distance between centers of FV subcells 
! |       |       |       |       |              computed as FV_dx_XI_R(i-1) + FV_dx_XI_L(i)
! ---------------------------------
! |       |       |       |       |    DG_dx_master/slave: distance from DG interface to first Gauss point  
! |<->.   |   .   |   .   |   .<->|    FV_dx_master/slave: distance from DG interface to first center of FV subell 
! |       |       |       |       |                        stored in Face-based coordinates
! ---------------------------------
! |       |       |       |       |
! |   .   |   .   |   .   |   .<------>.  FV_dx_Face: -both FV:        FV_dx_master + FV_dx_slave
! |       |       |       |       |                   -mixed DG/FV:    FV_dx_master + DG_dx_slave 
! ---------------------------------                                 or DG_dx_master + FV_dx_slave
! |       ^       ^       ^       |
! |   .   |   .   |   .   |   .   |    FV_SurfElemXi_sw: SurfElem of !inner! subcell faces (see Attention to storage order below!)
! |       v       v       v       | 
! ---------------------------------
! |       |       |       |       |
! |   .   x   .   x   .   x   .   |    FV_NormVecXi/TangVec.Xi: normal/tangent vectors at !inner! subcell faces (positions x)
! |       |       |       |       |                             (see Attention to storage order below!)
! ---------------------------------

ALLOCATE(FV_sdx_XI    (0:PP_N,0:PP_N,1:PP_N,nElems)) ! 1. / FV_dx_XI    Attention: storage order is (j,k,i,iElem)
ALLOCATE(FV_sdx_ETA   (0:PP_N,0:PP_N,1:PP_N,nElems)) ! 1. / FV_dx_ETA   Attention: storage order is (i,k,j,iElem)
ALLOCATE(FV_sdx_ZETA  (0:PP_N,0:PP_N,1:PP_N,nElems)) ! 1. / FV_dx_ZETA  Attention: storage order is (i,j,k,iElem)

ALLOCATE(FV_sdx_Face (0:PP_N,0:PP_N,1:3,1:lastMPISide_MINE)) ! 1. / FV_dx_Face

ALLOCATE(FV_dx_XI_L  (0:PP_N,0:PP_N,0:PP_N,nElems))  ! Attention: storage order is (j,k,i,iElem)
ALLOCATE(FV_dx_XI_R  (0:PP_N,0:PP_N,0:PP_N,nElems))  ! Attention: storage order is (j,k,i,iElem)
ALLOCATE(FV_dx_ETA_L (0:PP_N,0:PP_N,0:PP_N,nElems))  ! Attention: storage order is (i,k,j,iElem)
ALLOCATE(FV_dx_ETA_R (0:PP_N,0:PP_N,0:PP_N,nElems))  ! Attention: storage order is (i,k,j,iElem)
ALLOCATE(FV_dx_ZETA_L(0:PP_N,0:PP_N,0:PP_N,nElems))  ! Attention: storage order is (i,j,k,iElem)
ALLOCATE(FV_dx_ZETA_R(0:PP_N,0:PP_N,0:PP_N,nElems))  ! Attention: storage order is (i,j,k,iElem)

ALLOCATE(FV_dx_slave (1,0:PP_N,0:PP_N,1:nSides))
ALLOCATE(FV_dx_master(1,0:PP_N,0:PP_N,1:nSides))
#endif
ALLOCATE(FV_SurfElemXi_sw  (0:PP_N,0:PP_N,1:PP_N,nElems)) ! Attention: storage order is (j,k,i,iElem)
ALLOCATE(FV_SurfElemEta_sw (0:PP_N,0:PP_N,1:PP_N,nElems)) ! Attention: storage order is (i,k,j,iElem)
ALLOCATE(FV_SurfElemZeta_sw(0:PP_N,0:PP_N,1:PP_N,nElems)) ! Attention: storage order is (i,j,k,iElem)

ALLOCATE(FV_NormVecXi   (3,0:PP_N,0:PP_N,1:PP_N,nElems))  ! Attention: storage order is (j,k,i,iElem)
ALLOCATE(FV_TangVec1Xi  (3,0:PP_N,0:PP_N,1:PP_N,nElems))  !  -"-
ALLOCATE(FV_TangVec2Xi  (3,0:PP_N,0:PP_N,1:PP_N,nElems))  !  -"-
ALLOCATE(FV_NormVecEta  (3,0:PP_N,0:PP_N,1:PP_N,nElems))  ! Attention: storage order is (i,k,j,iElem)
ALLOCATE(FV_TangVec1Eta (3,0:PP_N,0:PP_N,1:PP_N,nElems))  !  -"-
ALLOCATE(FV_TangVec2Eta (3,0:PP_N,0:PP_N,1:PP_N,nElems))  !  -"-
ALLOCATE(FV_NormVecZeta (3,0:PP_N,0:PP_N,1:PP_N,nElems))  ! Attention: storage order is (i,j,k,iElem)
ALLOCATE(FV_TangVec1Zeta(3,0:PP_N,0:PP_N,1:PP_N,nElems))  !  -"-
ALLOCATE(FV_TangVec2Zeta(3,0:PP_N,0:PP_N,1:PP_N,nElems))  !  -"-

#if PARABOLIC
ALLOCATE(FV_Metrics_fTilde_sJ(3,0:PP_N,0:PP_N,0:PP_N,nElems))
ALLOCATE(FV_Metrics_gTilde_sJ(3,0:PP_N,0:PP_N,0:PP_N,nElems))
ALLOCATE(FV_Metrics_hTilde_sJ(3,0:PP_N,0:PP_N,0:PP_N,nElems))
#endif

ALLOCATE(FV_Elems_master(1:nSides)) ! Moved from InitFV to here, since needed in U_Mortar below.

! compute FV NormVec, TangVec,.. on boundary of DG-cells
DO iSide=1,nSides
  IF(iSide.GE.firstMPISide_YOUR.AND.iSide.LE.lastMPISide_YOUR) CYCLE
  CALL ChangeBasis2D(3,PP_N,PP_N,FV_Vdm,Face_xGP(:,:,:,0,iSide),Face_xGP(:,:,:,1,iSide))

  iLocSide=SideToElem(S2E_LOC_SIDE_ID,iSide)
  IF(iLocSide.LT.1) CYCLE
  NormalDir=NormalDirs(iLocSide); TangDir=TangDirs(iLocSide); NormalSign=NormalSigns(iLocSide)

  CALL ChangeBasis2D(3,PP_N,PP_N,FV_Vdm,Ja_Face( 1,:,:,:,iSide),FV_Ja_Face(1,:,:,:))
  CALL ChangeBasis2D(3,PP_N,PP_N,FV_Vdm,Ja_Face( 2,:,:,:,iSide),FV_Ja_Face(2,:,:,:))
  CALL ChangeBasis2D(3,PP_N,PP_N,FV_Vdm,Ja_Face( 3,:,:,:,iSide),FV_Ja_Face(3,:,:,:))
  CALL SurfMetricsFromJa(PP_N,NormalDir,TangDir,NormalSign,FV_Ja_Face,&
                         NormVec( :,:,:,1,iSide),TangVec1(:,:,:,1,iSide),&
                         TangVec2(:,:,:,1,iSide),SurfElem(  :,:,1,iSide))

  IF(MortarType(1,iSide).LE.0) CYCLE ! no mortars
  DO iMortar=1,MERGE(4,2,MortarType(1,iSide).EQ.1)
    SideID=MortarInfo(MI_SIDEID,iMortar,MortarType(2,iSide))
    Flip  =MortarInfo(MI_FLIP,iMortar,MortarType(2,iSide))
    IF(flip.NE.0) CYCLE ! for MPI sides some sides are built from the inside and for type 2/3 there are only 2 neighbours
    CALL ChangeBasis2D(3,PP_N,PP_N,FV_Vdm,Ja_Face( 1,:,:,:,SideID),FV_Ja_Face(1,:,:,:))
    CALL ChangeBasis2D(3,PP_N,PP_N,FV_Vdm,Ja_Face( 2,:,:,:,SideID),FV_Ja_Face(2,:,:,:))
    CALL ChangeBasis2D(3,PP_N,PP_N,FV_Vdm,Ja_Face( 3,:,:,:,SideID),FV_Ja_Face(3,:,:,:))
    CALL SurfMetricsFromJa(PP_N,NormalDir,TangDir,NormalSign,FV_Ja_Face,&
                           NormVec( :,:,:,1,SideID),TangVec1(:,:,:,1,SideID),&
                           TangVec2(:,:,:,1,SideID),SurfElem(  :,:,1,SideID))
  END DO
END DO

CALL FV_Build_Vdm_Gauss_FVboundary(PP_N, Vdm_Gauss_FVboundary)
CALL GetVandermonde(NgeoRef, NodeType, PP_N, NodeType, Vdm_NgeoRef_N, modal=.TRUE.)
Vdm_NgeoRef_FV = MATMUL(FV_Vdm, Vdm_NgeoRef_N)
DO iElem=1,nElems
  ! compute Jacobian
  CALL ChangeBasis3D(1,NGeoRef,PP_N,Vdm_NgeoRef_FV,DetJac_Ref(:,:,:,:,iElem),FV_DetJac)
  sJ(:,:,:,iElem,1) = 1./FV_DetJac(1,:,:,:)
  CALL ChangeBasis3D(3,PP_N,PP_N,FV_Vdm,Metrics_fTilde(:,:,:,:,iElem,0),Metrics_fTilde(:,:,:,:,iElem,1))
  CALL ChangeBasis3D(3,PP_N,PP_N,FV_Vdm,Metrics_gTilde(:,:,:,:,iElem,0),Metrics_gTilde(:,:,:,:,iElem,1))
  CALL ChangeBasis3D(3,PP_N,PP_N,FV_Vdm,Metrics_hTilde(:,:,:,:,iElem,0),Metrics_hTilde(:,:,:,:,iElem,1))

  !================================================================
  ! Compute FV NormVec,TangVec,.. at inner cell boundaries...START
  !================================================================

  ! Xi direction
  DO k=0,PP_N; DO j=0,PP_N
    ! interpolate Metrics to boundaries of FV subcells in XI direction, other directions stay DG
    CALL ChangeBasis1D(3,PP_N,PP_N+1,Vdm_Gauss_FVboundary,Metrics_fTilde(:,:,j,k,iElem,0),JaVol(1,:,:,j,k))
    CALL ChangeBasis1D(3,PP_N,PP_N+1,Vdm_Gauss_FVboundary,Metrics_gTilde(:,:,j,k,iElem,0),JaVol(2,:,:,j,k))
    CALL ChangeBasis1D(3,PP_N,PP_N+1,Vdm_Gauss_FVboundary,Metrics_hTilde(:,:,j,k,iElem,0),JaVol(3,:,:,j,k))
  END DO; END DO ! j,k=0,PP_N
  DO l=1,PP_N
    ! at every inner interface/slice between FV subcells in XI direction: 
    ! convert metrics in the other directions from DG to FV subcells
    DO dd=1,3
      CALL ChangeBasis2D(3,PP_N,PP_N,FV_Vdm,JaVol(dd,1:3,l,0:PP_N,0:PP_N),FV_Ja_Face(dd,:,:,:))
    END DO
    ! use metrics to build normal/tangential vectors and surelem at the inner interfaces/slices
    NormalDir=1; TangDir=2; NormalSign=1.
    CALL SurfMetricsFromJa(PP_N,NormalDir,TangDir,NormalSign,FV_Ja_Face,&
        FV_NormVecXi  (:,:,:,l,iElem),&
        FV_TangVec1Xi (:,:,:,l,iElem),&
        FV_TangVec2Xi (:,:,:,l,iElem),&
        FV_SurfElemXi_sw(:,:,l,iElem))
    ! multiply FV_SurfElemXi with 1/FV_w
    FV_SurfElemXi_sw(:,:,l,iElem) = FV_SurfElemXi_sw(:,:,l,iElem)*FV_w_inv
  END DO

  ! Eta direction
  DO k=0,PP_N; DO i=0,PP_N
    ! interpolate Metrics to boundaries of FV subcells in ETA direction, other directions stay DG
    CALL ChangeBasis1D(3,PP_N,PP_N+1,Vdm_Gauss_FVboundary,Metrics_fTilde(:,i,:,k,iElem,0),JaVol(1,:,i,:,k))
    CALL ChangeBasis1D(3,PP_N,PP_N+1,Vdm_Gauss_FVboundary,Metrics_gTilde(:,i,:,k,iElem,0),JaVol(2,:,i,:,k))
    CALL ChangeBasis1D(3,PP_N,PP_N+1,Vdm_Gauss_FVboundary,Metrics_hTilde(:,i,:,k,iElem,0),JaVol(3,:,i,:,k))
  END DO; END DO ! i,k=0,PP_N
  DO l=1,PP_N
    ! at every inner interface/slice between FV subcells in ETA direction: 
    ! convert metrics in the other directions from DG to FV subcells
    DO dd=1,3
      CALL ChangeBasis2D(3,PP_N,PP_N,FV_Vdm,JaVol(dd,1:3,0:PP_N,l,0:PP_N),FV_Ja_Face(dd,:,:,:))
    END DO
    ! use metrics to build normal/tangential vectors and surelem at the inner interfaces/slices
    NormalDir=2; TangDir=3; NormalSign=1.
    CALL SurfMetricsFromJa(PP_N,NormalDir,TangDir,NormalSign,FV_Ja_Face,&
        FV_NormVecEta  (:,:,:,l,iElem),&
        FV_TangVec1Eta (:,:,:,l,iElem),&
        FV_TangVec2Eta (:,:,:,l,iElem),&
        FV_SurfElemEta_sw(:,:,l,iElem))
    ! multiply FV_SurfElemEta with 1/FV_w
    FV_SurfElemEta_sw(:,:,l,iElem) = FV_SurfElemEta_sw(:,:,l,iElem)*FV_w_inv
  END DO

  ! Zeta direction
  DO j=0,PP_N; DO i=0,PP_N
    ! interpolate Metrics to boundaries of FV subcells in ZETA direction, other directions stay DG
    CALL ChangeBasis1D(3,PP_N,PP_N+1,Vdm_Gauss_FVboundary,Metrics_fTilde(:,i,j,:,iElem,0),JaVol(1,:,i,j,:))
    CALL ChangeBasis1D(3,PP_N,PP_N+1,Vdm_Gauss_FVboundary,Metrics_gTilde(:,i,j,:,iElem,0),JaVol(2,:,i,j,:))
    CALL ChangeBasis1D(3,PP_N,PP_N+1,Vdm_Gauss_FVboundary,Metrics_hTilde(:,i,j,:,iElem,0),JaVol(3,:,i,j,:))
  END DO; END DO ! i,j=0,PP_N
  DO l=1,PP_N
    ! at every inner interface/slice between FV subcells in ZETA direction: 
    ! convert metrics in the other directions from DG to FV subcells
    DO dd=1,3
      CALL ChangeBasis2D(3,PP_N,PP_N,FV_Vdm,JaVol(dd,1:3,0:PP_N,0:PP_N,l),FV_Ja_Face(dd,:,:,:))
    END DO
    ! use metrics to build normal/tangential vectors and surelem at the inner interfaces/slices
    NormalDir=3; TangDir=1; NormalSign=1.
    CALL SurfMetricsFromJa(PP_N,NormalDir,TangDir,NormalSign,FV_Ja_Face,&
        FV_NormVecZeta  (:,:,:,l,iElem),&
        FV_TangVec1Zeta (:,:,:,l,iElem),&
        FV_TangVec2Zeta (:,:,:,l,iElem),&
        FV_SurfElemZeta_sw(:,:,l,iElem))
    ! multiply FV_SurfElemZeta with 1/FV_w
    FV_SurfElemZeta_sw(:,:,l,iElem) = FV_SurfElemZeta_sw(:,:,l,iElem)*FV_w_inv
  END DO
  !==================================================================
  ! Compute FV NormVec,TangVec,.. at inner cell boundaries...DONE
  !==================================================================
END DO 


#if FV_RECONSTRUCT
!=====================================================================================
! Compute distances between FV subcells and between first Gauss point and interface
! Integrate path given by dXCL_N, to ensure free stream preservation for N<Ngeo
!=====================================================================================
CALL GetVandermonde(PP_N,NodeTypeCL,PP_N,NodeType, Vdm_CLN_GaussN, modal=.FALSE.)
Vdm_CLN_FV = MATMUL(FV_Vdm, Vdm_CLN_GaussN)

DO iElem=1,nElems
  DO l=0,PP_N
    CALL ChangeBasis2D(3,PP_N,PP_N,Vdm_CLN_FV, dXCL_N(1,:,l,:,:,iElem), FV_Path_XI  (:,l,:,:))
    CALL ChangeBasis2D(3,PP_N,PP_N,Vdm_CLN_FV, dXCL_N(2,:,:,l,:,iElem), FV_Path_ETA (:,l,:,:))
    CALL ChangeBasis2D(3,PP_N,PP_N,Vdm_CLN_FV, dXCL_N(3,:,:,:,l,iElem), FV_Path_ZETA(:,l,:,:))
  END DO ! i=0,PP_N
  DO q=0,PP_N; DO p=0,PP_N
    tmp2 = FV_Path_XI(:,:,p,q)
    CALL ChangeBasis1D(3,PP_N,PP_N,Vdm_CLN_GaussN, tmp2, FV_Path_XI(:,:,p,q))
    tmp2 = FV_Path_ETA(:,:,p,q)
    CALL ChangeBasis1D(3,PP_N,PP_N,Vdm_CLN_GaussN, tmp2, FV_Path_ETA(:,:,p,q))
    tmp2 = FV_Path_ZETA(:,:,p,q)
    CALL ChangeBasis1D(3,PP_N,PP_N,Vdm_CLN_GaussN, tmp2, FV_Path_ZETA(:,:,p,q))
  END DO; END DO! p,q=0,PP_N

  ! Calculate distances between FV subcells
  DO l=0,PP_N
    ! left
    x0 = FV_BdryX(l)
    xN = x0 + (FV_BdryX(l+1) - FV_BdryX(l)) * 0.5
<<<<<<< HEAD
    CALL Integrate_Path(PP_N,PP_N, xG,wG,wBaryG, x0,xN, FV_Path_XI  , FV_dx_XI_L  (:,:,l,iElem))
    CALL Integrate_Path(PP_N,PP_N, xG,wG,wBaryG, x0,xN, FV_Path_ETA , FV_dx_ETA_L (:,:,l,iElem))
    CALL Integrate_Path(PP_N,PP_N, xG,wG,wBaryG, x0,xN, FV_Path_ZETA, FV_dx_ZETA_L(:,:,l,iElem))
=======
    CALL Integrate_Path(PP_N,PP_N, xGP,wGP,wBary, x0,xN, FV_Path_XI  , FV_dx_XI_L  (l,:,:,iElem))
    CALL Integrate_Path(PP_N,PP_N, xGP,wGP,wBary, x0,xN, FV_Path_ETA , FV_dx_ETA_L (:,l,:,iElem))
    CALL Integrate_Path(PP_N,PP_N, xGP,wGP,wBary, x0,xN, FV_Path_ZETA, FV_dx_ZETA_L(:,:,l,iElem))
>>>>>>> f1e53244
    
    ! right
    xN = FV_BdryX(l+1)
    x0 = xN - (FV_BdryX(l+1) - FV_BdryX(l)) * 0.5
<<<<<<< HEAD
    CALL Integrate_Path(PP_N,PP_N, xG,wG,wBaryG, x0,xN, FV_Path_XI  , FV_dx_XI_R  (:,:,l,iElem))
    CALL Integrate_Path(PP_N,PP_N, xG,wG,wBaryG, x0,xN, FV_Path_ETA , FV_dx_ETA_R (:,:,l,iElem))
    CALL Integrate_Path(PP_N,PP_N, xG,wG,wBaryG, x0,xN, FV_Path_ZETA, FV_dx_ZETA_R(:,:,l,iElem))
=======
    CALL Integrate_Path(PP_N,PP_N, xGP,wGP,wBary, x0,xN, FV_Path_XI  , FV_dx_XI_R  (l,:,:,iElem))
    CALL Integrate_Path(PP_N,PP_N, xGP,wGP,wBary, x0,xN, FV_Path_ETA , FV_dx_ETA_R (:,l,:,iElem))
    CALL Integrate_Path(PP_N,PP_N, xGP,wGP,wBary, x0,xN, FV_Path_ZETA, FV_dx_ZETA_R(:,:,l,iElem))
>>>>>>> f1e53244
  END DO ! l=0,PP_N

  ! build inverse distances (volumes)
  FV_sdx_XI  (:,:,:,iElem) = 1. / (FV_dx_XI_R  (:,:,0:PP_N-1,iElem) +  FV_dx_XI_L  (:,:,1:PP_N,iElem)) ! 1 / FV_dx_XI
  FV_sdx_ETA (:,:,:,iElem) = 1. / (FV_dx_ETA_R (:,:,0:PP_N-1,iElem) +  FV_dx_ETA_L (:,:,1:PP_N,iElem)) ! 1 / FV_dx_ETA
  FV_sdx_ZETA(:,:,:,iElem) = 1. / (FV_dx_ZETA_R(:,:,0:PP_N-1,iElem) +  FV_dx_ZETA_L(:,:,1:PP_N,iElem)) ! 1 / FV_dx_ZETA

  ! Calculate distance between first GaussPoint and interface
  DO locSideID=1,6
    length=0.
    SideID = ElemToSide(E2S_SIDE_ID,locSideID,iElem)
    flip   = ElemToSide(E2S_FLIP,   locSideID,iElem)
    SELECT CASE(locSideID)
    CASE(XI_MINUS)
<<<<<<< HEAD
      CALL Integrate_Path(PP_N,PP_N, xG,wG,wBaryG, -1., xGP(0),   FV_Path_XI  , length)
      FV_dx_P(0:PP_N,0:PP_N) => FV_dx_XI_L(:,:,0,iElem)
    CASE(ETA_MINUS)
      CALL Integrate_Path(PP_N,PP_N, xG,wG,wBaryG, -1., xGP(0),   FV_Path_ETA , length)
      FV_dx_P(0:PP_N,0:PP_N) => FV_dx_ETA_L(:,:,0,iElem)
    CASE(ZETA_MINUS)
      CALL Integrate_Path(PP_N,PP_N, xG,wG,wBaryG, -1., xGP(0),   FV_Path_ZETA, length)
      FV_dx_P(0:PP_N,0:PP_N) => FV_dx_ZETA_L(:,:,0,iElem)
    CASE(XI_PLUS)
      CALL Integrate_Path(PP_N,PP_N, xG,wG,wBaryG, xGP(PP_N), 1., FV_Path_XI  , length)
      FV_dx_P(0:PP_N,0:PP_N) => FV_dx_XI_R(:,:,PP_N,iElem)
    CASE(ETA_PLUS)
      CALL Integrate_Path(PP_N,PP_N, xG,wG,wBaryG, xGP(PP_N), 1., FV_Path_ETA , length)
      FV_dx_P(0:PP_N,0:PP_N) => FV_dx_ETA_R(:,:,PP_N,iElem)
    CASE(ZETA_PLUS)
      CALL Integrate_Path(PP_N,PP_N, xG,wG,wBaryG, xGP(PP_N), 1., FV_Path_ZETA, length)
      FV_dx_P(0:PP_N,0:PP_N) => FV_dx_ZETA_R(:,:,PP_N,iElem)
=======
      CALL Integrate_Path(PP_N,PP_N, xGP,wGP,wBary, -1., xGP(0),   FV_Path_XI  , length)
      FV_dx_P(0:PP_N,0:PP_N,0:PP_N) => FV_dx_XI_L(:,:,:,iElem)
    CASE(ETA_MINUS)
      CALL Integrate_Path(PP_N,PP_N, xGP,wGP,wBary, -1., xGP(0),   FV_Path_ETA , length)
      FV_dx_P(0:PP_N,0:PP_N,0:PP_N) => FV_dx_ETA_L(:,:,:,iElem)
    CASE(ZETA_MINUS)
      CALL Integrate_Path(PP_N,PP_N, xGP,wGP,wBary, -1., xGP(0),   FV_Path_ZETA, length)
      FV_dx_P(0:PP_N,0:PP_N,0:PP_N) => FV_dx_ZETA_L(:,:,:,iElem)
    CASE(XI_PLUS)
      CALL Integrate_Path(PP_N,PP_N, xGP,wGP,wBary, xGP(PP_N), 1., FV_Path_XI  , length)
      FV_dx_P(0:PP_N,0:PP_N,0:PP_N) => FV_dx_XI_R(:,:,:,iElem)
    CASE(ETA_PLUS)
      CALL Integrate_Path(PP_N,PP_N, xGP,wGP,wBary, xGP(PP_N), 1., FV_Path_ETA , length)
      FV_dx_P(0:PP_N,0:PP_N,0:PP_N) => FV_dx_ETA_R(:,:,:,iElem)
    CASE(ZETA_PLUS)
      CALL Integrate_Path(PP_N,PP_N, xGP,wGP,wBary, xGP(PP_N), 1., FV_Path_ZETA, length)
      FV_dx_P(0:PP_N,0:PP_N,0:PP_N) => FV_dx_ZETA_R(:,:,:,iElem)
>>>>>>> f1e53244
    CASE DEFAULT
      STOP 'Local side index out of range (1...6).'
    END SELECT

    IF (flip.EQ.0) THEN ! master side
      DO q=0,PP_N; DO p=0,PP_N
        ijk = S2V2(:,p,q,flip,locSideID)
        DG_dx_master(1,p,q,SideID) = length(ijk(1),ijk(2))
        FV_dx_master(1,p,q,SideID) = FV_dx_P(ijk(1),ijk(2))
      END DO; END DO
    ELSE ! slave side
      DO q=0,PP_N; DO p=0,PP_N
        ijk = S2V2(:,p,q,flip,locSideID)
        DG_dx_slave(1,p,q,SideID) = length(ijk(1),ijk(2))
        FV_dx_slave(1,p,q,SideID) = FV_dx_P(ijk(1),ijk(2))
      END DO; END DO
    END IF
  END DO
END DO

! distances at big mortar interfaces must be distributed to the smaller sides
FV_Elems_master = 1 ! Force use of FV mortar matrices in U_Mortar routine
#if USE_MPI
MPIRequest=0
! distances at MPI slave sides must be transmitted to master sides 
CALL U_Mortar1(FV_dx_master,FV_dx_slave,doMPISides=.TRUE.)
CALL StartReceiveMPIData(FV_dx_slave, (PP_N+1)**2, 1,nSides,MPIRequest(:,SEND),SendID=2)
CALL StartSendMPIData(   FV_dx_slave, (PP_N+1)**2, 1,nSides,MPIRequest(:,RECV),SendID=2)
CALL FinishExchangeMPIData(2*nNbProcs,MPIRequest) !Send MINE -receive YOUR
#endif
CALL U_Mortar1(FV_dx_master,FV_dx_slave,doMPISides=.FALSE.)

FV_Elems_master = 0 ! Force use of DG mortar matrices in U_Mortar routine
#if USE_MPI
CALL U_Mortar1(DG_dx_master,DG_dx_slave,doMPISides=.TRUE.)
CALL StartReceiveMPIData(DG_dx_slave, (PP_N+1)**2, 1,nSides,MPIRequest(:,SEND),SendID=2)
CALL StartSendMPIData(   DG_dx_slave, (PP_N+1)**2, 1,nSides,MPIRequest(:,RECV),SendID=2)
CALL FinishExchangeMPIData(2*nNbProcs,MPIRequest) !Send MINE -receive YOUR
#endif
CALL U_Mortar1(DG_dx_master,DG_dx_slave,doMPISides=.FALSE.)

! calculate distances of boundary sides
DO SideID=firstBCSide,lastBCSide
  FV_sdx_Face(:,:,1,SideID) = -99. ! dummy, should never be used
  FV_sdx_Face(:,:,2,SideID) = -99. ! dummy, should never be used
  FV_sdx_Face(:,:,3,SideID) = 1. / FV_dx_master(1,:,:,SideID)
END DO

! calculate distances of inner and MPI_MINE sides
DO SideID=firstInnerSide,lastMPISide_MINE
  ! master=FV, slave=DG 
  FV_dx_Face(:,:,1) = DG_dx_slave(1,:,:,SideID) + FV_dx_master(1,:,:,SideID)
  ! master=DG, sla                                                                                
  FV_dx_Face(:,:,2) = FV_dx_slave(1,:,:,SideID) + DG_dx_master(1,:,:,SideID)
  ! master=FV, sla                                                                                
  FV_dx_Face(:,:,3) = FV_dx_slave(1,:,:,SideID) + FV_dx_master(1,:,:,SideID)
  ! precompute inverse
  FV_sdx_Face(:,:,:,SideID) = 1. / FV_dx_Face
END DO

! scale metrics for equidistant subcells
#if PARABOLIC
DO iElem=1,nElems
  DO d=1,3
    DO i=0,PP_N
      FV_Metrics_fTilde_sJ(d,i,:,:,iElem)=FV_w_inv*Metrics_fTilde(d,i,:,:,iElem,1)*&
          (FV_dx_XI_L  (:,:,i,iElem)+FV_dx_XI_R  (:,:,i,iElem))
    END DO ! i=0,PP_N
    DO j=0,PP_N
      FV_Metrics_gTilde_sJ(d,:,j,:,iElem)=FV_w_inv*Metrics_gTilde(d,:,j,:,iElem,1)*&
          (FV_dx_ETA_L (:,:,j,iElem)+FV_dx_ETA_R (:,:,j,iElem))
    END DO ! j=0,PP_N
    FV_Metrics_hTilde_sJ(d,:,:,:,iElem)=FV_w_inv*Metrics_hTilde(d,:,:,:,iElem,1)*&
        (FV_dx_ZETA_L(:,:,:,iElem)+FV_dx_ZETA_R(:,:,:,iElem))
    FV_Metrics_fTilde_sJ(d,:,:,:,iElem)=FV_Metrics_fTilde_sJ(d,:,:,:,iElem)*sJ(:,:,:,iElem,1)
    FV_Metrics_gTilde_sJ(d,:,:,:,iElem)=FV_Metrics_gTilde_sJ(d,:,:,:,iElem)*sJ(:,:,:,iElem,1)
    FV_Metrics_hTilde_sJ(d,:,:,:,iElem)=FV_Metrics_hTilde_sJ(d,:,:,:,iElem)*sJ(:,:,:,iElem,1)
  END DO
END DO
#endif /* PARABOLIC */
#endif /* FV_RECONSTRUCT */

SWRITE(UNIT_stdOut,'(A)')' Done !'

END SUBROUTINE InitFV_Metrics


#if FV_RECONSTRUCT
!==================================================================================================================================
!> Computes the distance between two points along a path given in 1D reference coordinates
!==================================================================================================================================
SUBROUTINE Integrate_Path(Nloc,Nloc2,xGP,wGP,wBary,x0,xN,FV_Path_1D,FV_Length)
! MODULES
USE MOD_Basis       ,ONLY: InitializeVandermonde
USE MOD_ChangeBasis ,ONLY: ChangeBasis1D
!----------------------------------------------------------------------------------------------------------------------------------
! INPUT / OUTPUT VARIABLES 
INTEGER,INTENT(IN) :: Nloc                                 !< degree of path polynomial
INTEGER,INTENT(IN) :: Nloc2                                !< number of points to compute (Nloc2+1)**2
REAL,INTENT(IN)    :: xGP(  0:Nloc)                        !< parametric coords
REAL,INTENT(IN)    :: wGP(  0:Nloc)                        !< integration weights
REAL,INTENT(IN)    :: wBary(0:Nloc)                        !< interpolations weights
REAL,INTENT(IN)    :: x0                                   !< start point
REAL,INTENT(IN)    :: xN                                   !< end point
REAL,INTENT(IN)    :: FV_Path_1D(3,0:Nloc,0:Nloc2,0:Nloc2) !< path polynomial
REAL,INTENT(OUT)   :: FV_Length(          0:Nloc2,0:Nloc2) !< distance
!-----------------------------------------------------------------------------------------------------------------------------------
! LOCAL VARIABLES
REAL               :: VDM(0:Nloc,0:Nloc)
REAL               :: SubxGP(1,0:Nloc)
REAL               :: FV_Path_Cut(3,0:Nloc)
INTEGER            :: q,p,l
!===================================================================================================================================
subxGP(1,:) = x0 + (xGP + 1.)/2. * (xN-x0)
CALL InitializeVandermonde(Nloc,Nloc,wBary,xGP,subxGP(1,:),Vdm)

FV_Length=0.
DO q=0,Nloc2; DO p=0,Nloc2
  ! path to integrate in ref space [-1,1]
  CALL ChangeBasis1D(3,Nloc,Nloc,Vdm,FV_Path_1D(:,:,p,q), FV_Path_Cut)
  ! integrate path
  DO l=0,Nloc
    FV_Length(p,q) = FV_Length(p,q) + NORM2(FV_Path_Cut(:,l)) * wGP(l)
  END DO      
END DO; END DO! p,q=0,Nloc2
FV_Length=FV_Length*0.5*(xN-x0) ! *0.5 since reference element has width=2
END SUBROUTINE Integrate_Path
#endif


!==================================================================================================================================
!> Finalizes global variables of the module.
!> Deallocate allocatable arrays, nullify pointers, set *InitIsDone = .FALSE.
!==================================================================================================================================
SUBROUTINE FinalizeFV_Metrics()
! MODULES
USE MOD_FV_Vars
IMPLICIT NONE
!==================================================================================================================================
#if FV_RECONSTRUCT
SDEALLOCATE(FV_sdx_XI)
SDEALLOCATE(FV_sdx_ETA)
SDEALLOCATE(FV_sdx_ZETA)

SDEALLOCATE(FV_sdx_Face)

SDEALLOCATE(FV_dx_XI_L)
SDEALLOCATE(FV_dx_XI_R)
SDEALLOCATE(FV_dx_ETA_L)
SDEALLOCATE(FV_dx_ETA_R)
SDEALLOCATE(FV_dx_ZETA_L)
SDEALLOCATE(FV_dx_ZETA_R)

SDEALLOCATE(FV_dx_slave)
SDEALLOCATE(FV_dx_master)
#endif

SDEALLOCATE(FV_SurfElemXi_sw)
SDEALLOCATE(FV_SurfElemEta_sw)
SDEALLOCATE(FV_SurfElemZeta_sw)

SDEALLOCATE(FV_NormVecXi)
SDEALLOCATE(FV_TangVec1Xi)
SDEALLOCATE(FV_TangVec2Xi)
SDEALLOCATE(FV_NormVecEta)
SDEALLOCATE(FV_TangVec1Eta)
SDEALLOCATE(FV_TangVec2Eta)
SDEALLOCATE(FV_NormVecZeta)
SDEALLOCATE(FV_TangVec1Zeta)
SDEALLOCATE(FV_TangVec2Zeta)

#if PARABOLIC
SDEALLOCATE(FV_Metrics_fTilde_sJ)
SDEALLOCATE(FV_Metrics_gTilde_sJ)
SDEALLOCATE(FV_Metrics_hTilde_sJ)
#endif

SDEALLOCATE(FV_Elems_master) 
END SUBROUTINE FinalizeFV_Metrics


END MODULE MOD_FV_Metrics
#endif /* FV_ENABLED */
<|MERGE_RESOLUTION|>--- conflicted
+++ resolved
@@ -47,7 +47,6 @@
 USE MOD_PreProc
 USE MOD_FV_Vars
 USE MOD_FV_Basis
-<<<<<<< HEAD
 USE MOD_Mesh_Vars          ,ONLY: nElems,nSides,firstMPISide_YOUR,lastMPISide_YOUR
 USE MOD_Mesh_Vars          ,ONLY: Metrics_fTilde,Metrics_gTilde,Metrics_hTilde,sJ
 USE MOD_Mesh_Vars          ,ONLY: NGeoRef,DetJac_Ref,MortarType,MortarInfo
@@ -61,23 +60,7 @@
 USE MOD_Mesh_Vars          ,ONLY: firstBCSide,lastBCSide,firstInnerSide,lastMPISide_MINE
 USE MOD_Mesh_Vars          ,ONLY: S2V2,ElemToSide,dXCL_N
 USE MOD_Interpolation      ,ONLY: GetNodesAndWeights
-USE MOD_Interpolation_Vars ,ONLY: NodeTypeG,NodeTypeCL,xGP
-=======
-USE MOD_Mesh_Vars   ,ONLY: nElems,nSides,firstMPISide_YOUR,lastMPISide_YOUR
-USE MOD_Mesh_Vars   ,ONLY: Metrics_fTilde,Metrics_gTilde,Metrics_hTilde,sJ
-USE MOD_Mesh_Vars   ,ONLY: NGeoRef,DetJac_Ref,MortarType,MortarInfo
-USE MOD_Mesh_Vars   ,ONLY: NormalDirs,TangDirs,NormalSigns,SideToElem
-USE MOD_Mesh_Vars   ,ONLY: NormVec,TangVec1,TangVec2,SurfElem,Face_xGP,Ja_Face
-USE MOD_ChangeBasis ,ONLY: ChangeBasis1D,ChangeBasis2D,ChangeBasis3D
-USE MOD_Metrics     ,ONLY: SurfMetricsFromJa
-USE MOD_Interpolation,ONLY:GetVandermonde
-USE MOD_Interpolation_Vars,ONLY:NodeType,xGP,wGP,wBary
-#if FV_RECONSTRUCT
-USE MOD_Mesh_Vars   ,ONLY: firstBCSide,lastBCSide,firstInnerSide,lastMPISide_MINE
-USE MOD_Mesh_Vars   ,ONLY: S2V,S2V2,ElemToSide,dXCL_N
-USE MOD_Interpolation,ONLY:GetNodesAndWeights
-USE MOD_Interpolation_Vars,ONLY:NodeTypeCL
->>>>>>> f1e53244
+USE MOD_Interpolation_Vars ,ONLY: NodeTypeCL,xGP,wGP,wBary
 #if USE_MPI
 USE MOD_MPI                ,ONLY: StartReceiveMPIData,StartSendMPIData,FinishExchangeMPIData
 USE MOD_MPI_Vars           ,ONLY: nNbProcs
@@ -99,33 +82,16 @@
 REAL                                   :: FV_DetJac(1,0:PP_N,0:PP_N,0:PP_N)
 INTEGER                                :: flip, SideID, iMortar
 #if FV_RECONSTRUCT
-<<<<<<< HEAD
 INTEGER                                :: ijk(2), locSideID
 REAL                                   :: FV_dx_Face(0:PP_N,0:PP_N,1:3)
 REAL                                   :: DG_dx_slave (1,0:PP_N,0:PP_N,1:nSides)
 REAL                                   :: DG_dx_master(1,0:PP_N,0:PP_N,1:nSides)
 
 REAL                                   :: tmp2(3,0:PP_N)
-REAL,DIMENSION(0:PP_N)                 :: xG,wG,wBaryG
 REAL,DIMENSION(0:PP_N,0:PP_N)          :: Vdm_CLN_FV, Vdm_CLN_GaussN,length
 REAL,DIMENSION(3,0:PP_N,0:PP_N,0:PP_N) :: FV_Path_XI, FV_Path_ETA, FV_Path_ZETA
 REAL                                   :: x0, xN
 REAL,POINTER                           :: FV_dx_P(:,:)
-=======
-INTEGER                          :: ijk(3), locSideID
-REAL                             :: FV_dx_Face(0:PP_N,0:PP_N,1:3)
-REAL                             :: FV_dx_XI(  1:PP_N,0:PP_N,0:PP_N)
-REAL                             :: FV_dx_ETA( 0:PP_N,1:PP_N,0:PP_N)
-REAL                             :: FV_dx_ZETA(0:PP_N,0:PP_N,1:PP_N)
-REAL                             :: DG_dx_slave (1,0:PP_N,0:PP_N,1:nSides)
-REAL                             :: DG_dx_master(1,0:PP_N,0:PP_N,1:nSides)
-
-REAL                             :: tmp2(3,0:PP_N)
-REAL,DIMENSION(0:PP_N,0:PP_N)    :: Vdm_CLN_FV, Vdm_CLN_GaussN,length
-REAL,DIMENSION(3,0:PP_N,0:PP_N,0:PP_N):: FV_Path_XI, FV_Path_ETA, FV_Path_ZETA
-REAL                             :: x0, xN
-REAL,POINTER                     :: FV_dx_P(:,:,:)
->>>>>>> f1e53244
 #if USE_MPI
 INTEGER                                :: MPIRequest(nNbProcs,2)
 #endif
@@ -357,28 +323,16 @@
     ! left
     x0 = FV_BdryX(l)
     xN = x0 + (FV_BdryX(l+1) - FV_BdryX(l)) * 0.5
-<<<<<<< HEAD
-    CALL Integrate_Path(PP_N,PP_N, xG,wG,wBaryG, x0,xN, FV_Path_XI  , FV_dx_XI_L  (:,:,l,iElem))
-    CALL Integrate_Path(PP_N,PP_N, xG,wG,wBaryG, x0,xN, FV_Path_ETA , FV_dx_ETA_L (:,:,l,iElem))
-    CALL Integrate_Path(PP_N,PP_N, xG,wG,wBaryG, x0,xN, FV_Path_ZETA, FV_dx_ZETA_L(:,:,l,iElem))
-=======
-    CALL Integrate_Path(PP_N,PP_N, xGP,wGP,wBary, x0,xN, FV_Path_XI  , FV_dx_XI_L  (l,:,:,iElem))
-    CALL Integrate_Path(PP_N,PP_N, xGP,wGP,wBary, x0,xN, FV_Path_ETA , FV_dx_ETA_L (:,l,:,iElem))
+    CALL Integrate_Path(PP_N,PP_N, xGP,wGP,wBary, x0,xN, FV_Path_XI  , FV_dx_XI_L  (:,:,l,iElem))
+    CALL Integrate_Path(PP_N,PP_N, xGP,wGP,wBary, x0,xN, FV_Path_ETA , FV_dx_ETA_L (:,:,l,iElem))
     CALL Integrate_Path(PP_N,PP_N, xGP,wGP,wBary, x0,xN, FV_Path_ZETA, FV_dx_ZETA_L(:,:,l,iElem))
->>>>>>> f1e53244
     
     ! right
     xN = FV_BdryX(l+1)
     x0 = xN - (FV_BdryX(l+1) - FV_BdryX(l)) * 0.5
-<<<<<<< HEAD
-    CALL Integrate_Path(PP_N,PP_N, xG,wG,wBaryG, x0,xN, FV_Path_XI  , FV_dx_XI_R  (:,:,l,iElem))
-    CALL Integrate_Path(PP_N,PP_N, xG,wG,wBaryG, x0,xN, FV_Path_ETA , FV_dx_ETA_R (:,:,l,iElem))
-    CALL Integrate_Path(PP_N,PP_N, xG,wG,wBaryG, x0,xN, FV_Path_ZETA, FV_dx_ZETA_R(:,:,l,iElem))
-=======
-    CALL Integrate_Path(PP_N,PP_N, xGP,wGP,wBary, x0,xN, FV_Path_XI  , FV_dx_XI_R  (l,:,:,iElem))
-    CALL Integrate_Path(PP_N,PP_N, xGP,wGP,wBary, x0,xN, FV_Path_ETA , FV_dx_ETA_R (:,l,:,iElem))
+    CALL Integrate_Path(PP_N,PP_N, xGP,wGP,wBary, x0,xN, FV_Path_XI  , FV_dx_XI_R  (:,:,l,iElem))
+    CALL Integrate_Path(PP_N,PP_N, xGP,wGP,wBary, x0,xN, FV_Path_ETA , FV_dx_ETA_R (:,:,l,iElem))
     CALL Integrate_Path(PP_N,PP_N, xGP,wGP,wBary, x0,xN, FV_Path_ZETA, FV_dx_ZETA_R(:,:,l,iElem))
->>>>>>> f1e53244
   END DO ! l=0,PP_N
 
   ! build inverse distances (volumes)
@@ -393,43 +347,23 @@
     flip   = ElemToSide(E2S_FLIP,   locSideID,iElem)
     SELECT CASE(locSideID)
     CASE(XI_MINUS)
-<<<<<<< HEAD
-      CALL Integrate_Path(PP_N,PP_N, xG,wG,wBaryG, -1., xGP(0),   FV_Path_XI  , length)
+      CALL Integrate_Path(PP_N,PP_N, xGP,wGP,wBary, -1., xGP(0),   FV_Path_XI  , length)
       FV_dx_P(0:PP_N,0:PP_N) => FV_dx_XI_L(:,:,0,iElem)
     CASE(ETA_MINUS)
-      CALL Integrate_Path(PP_N,PP_N, xG,wG,wBaryG, -1., xGP(0),   FV_Path_ETA , length)
+      CALL Integrate_Path(PP_N,PP_N, xGP,wGP,wBary, -1., xGP(0),   FV_Path_ETA , length)
       FV_dx_P(0:PP_N,0:PP_N) => FV_dx_ETA_L(:,:,0,iElem)
     CASE(ZETA_MINUS)
-      CALL Integrate_Path(PP_N,PP_N, xG,wG,wBaryG, -1., xGP(0),   FV_Path_ZETA, length)
+      CALL Integrate_Path(PP_N,PP_N, xGP,wGP,wBary, -1., xGP(0),   FV_Path_ZETA, length)
       FV_dx_P(0:PP_N,0:PP_N) => FV_dx_ZETA_L(:,:,0,iElem)
     CASE(XI_PLUS)
-      CALL Integrate_Path(PP_N,PP_N, xG,wG,wBaryG, xGP(PP_N), 1., FV_Path_XI  , length)
+      CALL Integrate_Path(PP_N,PP_N, xGP,wGP,wBary, xGP(PP_N), 1., FV_Path_XI  , length)
       FV_dx_P(0:PP_N,0:PP_N) => FV_dx_XI_R(:,:,PP_N,iElem)
     CASE(ETA_PLUS)
-      CALL Integrate_Path(PP_N,PP_N, xG,wG,wBaryG, xGP(PP_N), 1., FV_Path_ETA , length)
+      CALL Integrate_Path(PP_N,PP_N, xGP,wGP,wBary, xGP(PP_N), 1., FV_Path_ETA , length)
       FV_dx_P(0:PP_N,0:PP_N) => FV_dx_ETA_R(:,:,PP_N,iElem)
     CASE(ZETA_PLUS)
-      CALL Integrate_Path(PP_N,PP_N, xG,wG,wBaryG, xGP(PP_N), 1., FV_Path_ZETA, length)
+      CALL Integrate_Path(PP_N,PP_N, xGP,wGP,wBary, xGP(PP_N), 1., FV_Path_ZETA, length)
       FV_dx_P(0:PP_N,0:PP_N) => FV_dx_ZETA_R(:,:,PP_N,iElem)
-=======
-      CALL Integrate_Path(PP_N,PP_N, xGP,wGP,wBary, -1., xGP(0),   FV_Path_XI  , length)
-      FV_dx_P(0:PP_N,0:PP_N,0:PP_N) => FV_dx_XI_L(:,:,:,iElem)
-    CASE(ETA_MINUS)
-      CALL Integrate_Path(PP_N,PP_N, xGP,wGP,wBary, -1., xGP(0),   FV_Path_ETA , length)
-      FV_dx_P(0:PP_N,0:PP_N,0:PP_N) => FV_dx_ETA_L(:,:,:,iElem)
-    CASE(ZETA_MINUS)
-      CALL Integrate_Path(PP_N,PP_N, xGP,wGP,wBary, -1., xGP(0),   FV_Path_ZETA, length)
-      FV_dx_P(0:PP_N,0:PP_N,0:PP_N) => FV_dx_ZETA_L(:,:,:,iElem)
-    CASE(XI_PLUS)
-      CALL Integrate_Path(PP_N,PP_N, xGP,wGP,wBary, xGP(PP_N), 1., FV_Path_XI  , length)
-      FV_dx_P(0:PP_N,0:PP_N,0:PP_N) => FV_dx_XI_R(:,:,:,iElem)
-    CASE(ETA_PLUS)
-      CALL Integrate_Path(PP_N,PP_N, xGP,wGP,wBary, xGP(PP_N), 1., FV_Path_ETA , length)
-      FV_dx_P(0:PP_N,0:PP_N,0:PP_N) => FV_dx_ETA_R(:,:,:,iElem)
-    CASE(ZETA_PLUS)
-      CALL Integrate_Path(PP_N,PP_N, xGP,wGP,wBary, xGP(PP_N), 1., FV_Path_ZETA, length)
-      FV_dx_P(0:PP_N,0:PP_N,0:PP_N) => FV_dx_ZETA_R(:,:,:,iElem)
->>>>>>> f1e53244
     CASE DEFAULT
       STOP 'Local side index out of range (1...6).'
     END SELECT

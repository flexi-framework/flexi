!=================================================================================================================================
! Copyright (c) 2010-2016  Prof. Claus-Dieter Munz 
! This file is part of FLEXI, a high-order accurate framework for numerically solving PDEs with discontinuous Galerkin methods.
! For more information see https://www.flexi-project.org and https://nrg.iag.uni-stuttgart.de/
!
! FLEXI is free software: you can redistribute it and/or modify it under the terms of the GNU General Public License 
! as published by the Free Software Foundation, either version 3 of the License, or (at your option) any later version.
!
! FLEXI is distributed in the hope that it will be useful, but WITHOUT ANY WARRANTY; without even the implied warranty
! of MERCHANTABILITY or FITNESS FOR A PARTICULAR PURPOSE. See the GNU General Public License v3.0 for more details.
!
! You should have received a copy of the GNU General Public License along with FLEXI. If not, see <http://www.gnu.org/licenses/>.
!=================================================================================================================================
#if FV_ENABLED
#include "flexi.h"

!==================================================================================================================================
!> This module contains only the volume operator of the FV sub-cells method.
!==================================================================================================================================
MODULE MOD_FV_VolInt
! MODULES
! IMPLICIT VARIABLE HANDLING
IMPLICIT NONE
PRIVATE

INTERFACE FV_VolInt
  MODULE PROCEDURE FV_VolInt
END INTERFACE

PUBLIC::FV_VolInt
!==================================================================================================================================

CONTAINS

!==================================================================================================================================
!> Volume operator of the FV sub-cells method.
!> The following steps are performed direction-by-direction (XI/ETA/ZETA) for every inner slice in the respective direction:
!> - reconstruct solution at the sub-cell interfaces
!> - evaluate Riemann solver at the slices
!> - apply fluxes to the left and right sub-cell of the slice
!> are evaluated in the volume integral of the lifting procedure.
!==================================================================================================================================
SUBROUTINE FV_VolInt(UPrim,Ut_FV)
! MODULES
USE MOD_PreProc                         ! all PP_*** variables
USE MOD_Flux         ,ONLY: EvalFlux3D  ! 3D fluxes
USE MOD_FV_Vars
#if PARABOLIC
USE MOD_Lifting_Vars ,ONLY: gradUx,gradUy,gradUz
USE MOD_Flux         ,ONLY: EvalDiffFlux3D
#endif
USE MOD_Riemann      ,ONLY: Riemann
USE MOD_Mesh_Vars    ,ONLY: nElems
USE MOD_EOS          ,ONLY: PrimToCons
! IMPLICIT VARIABLE HANDLING
IMPLICIT NONE
!----------------------------------------------------------------------------------------------------------------------------------
! INPUT / OUTPUT VARIABLES
REAL,INTENT(IN)    :: UPrim(PP_nVarPrim,0:PP_N,0:PP_N,0:PP_NZ,1:nElems)  !< solution vector of primitive variables
REAL,INTENT(INOUT) :: Ut_FV(PP_nVar    ,0:PP_N,0:PP_N,0:PP_NZ,1:nElems)  !< time derivative of conservative solution vector
                                                                        !< for FV elements
!----------------------------------------------------------------------------------------------------------------------------------
! LOCAL VARIABLES
<<<<<<< HEAD
INTEGER                                          :: i,j,k,p,q,iElem
REAL,DIMENSION(PP_nVarPrim,0:PP_N,0:PP_NZ)        :: UPrim_L,UPrim_R
REAL,DIMENSION(PP_nVar    ,0:PP_N,0:PP_NZ)        :: UCons_L,UCons_R
#if PARABOLIC
REAL,DIMENSION(PP_nVar,0:PP_N,0:PP_NZ,0:PP_N)     :: diffFlux_x,diffFlux_y,diffFlux_z
REAL,DIMENSION(PP_nVar,0:PP_N,0:PP_NZ)            :: Fvisc_FV
REAL,DIMENSION(PP_nVar,0:PP_N,0:PP_N,0:PP_NZ)     :: f,g,h      !< viscous volume fluxes at GP
#endif  
REAL,DIMENSION(PP_nVar,0:PP_N,0:PP_NZ)            :: F_FV
=======
INTEGER                                      :: i,j,k,p,q,iElem
REAL,DIMENSION(PP_nVarPrim,0:PP_N,0:PP_N)    :: UPrim_L,UPrim_R
REAL,DIMENSION(PP_nVar    ,0:PP_N,0:PP_N)    :: UCons_L,UCons_R
#if PARABOLIC
REAL,DIMENSION(PP_nVar,0:PP_N,0:PP_N,0:PP_N) :: diffFlux_x,diffFlux_y,diffFlux_z
REAL,DIMENSION(PP_nVar,0:PP_N,0:PP_N)        :: Fvisc_FV
REAL,DIMENSION(PP_nVar,0:PP_N,0:PP_N,0:PP_N) :: f,g,h      !< viscous volume fluxes at GP
#endif  
REAL,DIMENSION(PP_nVar,0:PP_N,0:PP_N)        :: F_FV
>>>>>>> 8a4acf75
!==================================================================================================================================

! This routine works as follows:
! The tensor product stucture is used to evaluate the fluxes first for all interfaces/slices in xi-direction, then in eta- and 
! at last in zeta-direction. 
!   0. The viscous fluxes in all sub-cells are calculated.
! For each direction the following steps are performed.
!   1. copy viscous flux
!   2. reconstruct primitive solution at the cell interfaces
!   3. calculate conservative solution at the interfaces (from the reconstructed primitive solution)
!   4. evaluate Riemann solver to get the advective flux
!   5. calculate viscous flux in normal direction at the interface (mean value of the adjacent viscous fluxes)
!   6. add flux to the left and right sub-cell of the interface

DO iElem=1,nElems
  IF (FV_Elems(iElem).EQ.0) CYCLE ! DG Element

#if PARABOLIC
  ! 0. Eval viscous flux for all sub-cells
  CALL EvalDiffFlux3D(UPrim(:,:,:,:,iElem), gradUx(:,:,:,:,iElem), gradUy(:,:,:,:,iElem), gradUz(:,:,:,:,iElem),f,g,h,iElem)
#endif

  ! === Xi-Direction ============
#if PARABOLIC
  ! 1. copy viscous fluxes to temporary array (for performance)
  DO i=0,PP_N
    diffFlux_x(:,:,:,i) = f(:,i,:,:) 
    diffFlux_y(:,:,:,i) = g(:,i,:,:) 
    diffFlux_z(:,:,:,i) = h(:,i,:,:) 
  END DO ! i=0,PP_N
#endif

  ! iterate over all inner slices in xi-direction
  DO i=1,PP_N
<<<<<<< HEAD
    DO q=0,PP_NZ; DO p=0,PP_N
      ! reconstruct solution at left and right side of the interface/slice
=======
    DO q=0,PP_N; DO p=0,PP_N
      ! 2. reconstruct solution at left and right side of the interface/slice
>>>>>>> 8a4acf75
#if FV_RECONSTRUCT      
      UPrim_L(:,p,q) = UPrim(:,i-1,p,q,iElem) + gradUxi(:,p,q,i-1,iElem) * FV_dx_XI_R(p,q,i-1,iElem) 
      UPrim_R(:,p,q) = UPrim(:,i  ,p,q,iElem) - gradUxi(:,p,q,i  ,iElem) * FV_dx_XI_L(p,q,i  ,iElem)
#else 
      UPrim_L(:,p,q) = UPrim(:,i-1,p,q,iElem) 
      UPrim_R(:,p,q) = UPrim(:,i  ,p,q,iElem)
#endif
    END DO; END DO ! p,q=0,PP_N
    ! 3. convert primitve solution to conservative
    CALL PrimToCons(PP_N,UPrim_L, UCons_L)
    CALL PrimToCons(PP_N,UPrim_R,  UCons_R)

    ! 4. calculate advective part of the flux
    CALL Riemann(PP_N,F_FV,UCons_L,UCons_R,UPrim_L,UPrim_R,          &
        FV_NormVecXi (:,:,:,i,iElem), FV_TangVec1Xi(:,:,:,i,iElem), FV_TangVec2Xi(:,:,:,i,iElem),.FALSE.)

#if PARABOLIC
<<<<<<< HEAD
    DO q=0,PP_NZ; DO p=0,PP_N
=======
    ! 5. compute viscous flux in normal direction of the interface
    DO q=0,PP_N; DO p=0,PP_N
>>>>>>> 8a4acf75
      Fvisc_FV(:,p,q)=0.5*(FV_NormVecXi(1,p,q,i,iElem)*(diffFlux_x(:,p,q,i-1)+diffFlux_x(:,p,q,i)) &
                          +FV_NormVecXi(2,p,q,i,iElem)*(diffFlux_y(:,p,q,i-1)+diffFlux_y(:,p,q,i)) &
                          +FV_NormVecXi(3,p,q,i,iElem)*(diffFlux_z(:,p,q,i-1)+diffFlux_z(:,p,q,i)))
    END DO; END DO
    F_FV = F_FV + Fvisc_FV
#endif /*PARABOLIC*/

<<<<<<< HEAD
    ! apply flux to left and right side of the interface/slice
    DO k=0,PP_NZ; DO j=0,PP_N
=======
    ! 6. apply flux to the sub-cells at the left and right side of the interface/slice
    DO k=0,PP_N; DO j=0,PP_N
>>>>>>> 8a4acf75
      Ut_FV(:,i-1,j,k,iElem) = Ut_FV(:,i-1,j,k,iElem) + F_FV(:,j,k) * FV_SurfElemXi_sw(j,k,i,iElem)
      Ut_FV(:,i  ,j,k,iElem) = Ut_FV(:,i  ,j,k,iElem) - F_FV(:,j,k) * FV_SurfElemXi_sw(j,k,i,iElem)
    END DO; END DO
  END DO ! i

  ! === Eta-Direction ===========
#if PARABOLIC
  ! 1. copy fluxes to temporary array (for performance)
  DO j=0,PP_N
    diffFlux_x(:,:,:,j) = f(:,:,j,:) 
    diffFlux_y(:,:,:,j) = g(:,:,j,:) 
    diffFlux_z(:,:,:,j) = h(:,:,j,:) 
  END DO ! j=0,PP_N
#endif

  ! iterate over all inner slices in eta-direction
  DO j=1,PP_N
<<<<<<< HEAD
    DO q=0,PP_NZ; DO p=0,PP_N
=======
    DO q=0,PP_N; DO p=0,PP_N
      ! 2. reconstruct solution at left and right side of the interface/slice
>>>>>>> 8a4acf75
#if FV_RECONSTRUCT      
      UPrim_L(:,p,q) = UPrim(:,p,j-1,q,iElem) + gradUeta(:,p,q,j-1,iElem) * FV_dx_ETA_R(p,q,j-1,iElem)
      UPrim_R(:,p,q) = UPrim(:,p,j  ,q,iElem) - gradUeta(:,p,q,j  ,iElem) * FV_dx_ETA_L(p,q,j  ,iElem)
#else  
      UPrim_L(:,p,q) = UPrim(:,p,j-1,q,iElem)
      UPrim_R(:,p,q) = UPrim(:,p,j  ,q,iElem)
#endif
    END DO; END DO ! p,q=0,PP_N
    ! 3. convert primitve solution to conservative
    CALL PrimToCons(PP_N,UPrim_L, UCons_L)
    CALL PrimToCons(PP_N,UPrim_R, UCons_R)

    ! 4. calculate advective part of the flux
    CALL Riemann(PP_N,F_FV,UCons_L,UCons_R,UPrim_L,UPrim_R,          &
        FV_NormVecEta (:,:,:,j,iElem), FV_TangVec1Eta(:,:,:,j,iElem), FV_TangVec2Eta(:,:,:,j,iElem),.FALSE.)
#if PARABOLIC
<<<<<<< HEAD
    DO q=0,PP_NZ; DO p=0,PP_N
=======
    ! 5. compute viscous flux in normal direction of the interface
    DO q=0,PP_N; DO p=0,PP_N
>>>>>>> 8a4acf75
      Fvisc_FV(:,p,q)=0.5*(FV_NormVecEta(1,p,q,j,iElem)*(diffFlux_x(:,p,q,j-1)+diffFlux_x(:,p,q,j)) &
                          +FV_NormVecEta(2,p,q,j,iElem)*(diffFlux_y(:,p,q,j-1)+diffFlux_y(:,p,q,j)) &
                          +FV_NormVecEta(3,p,q,j,iElem)*(diffFlux_z(:,p,q,j-1)+diffFlux_z(:,p,q,j)))
    END DO; END DO
    F_FV = F_FV + Fvisc_FV
#endif /*PARABOLIC*/

<<<<<<< HEAD
    DO k=0,PP_NZ; DO i=0,PP_N
=======
    ! 6. apply flux to the sub-cells at the left and right side of the interface/slice
    DO k=0,PP_N; DO i=0,PP_N
>>>>>>> 8a4acf75
      Ut_FV(:,i,j-1,k,iElem) = Ut_FV(:,i,j-1,k,iElem) + F_FV(:,i,k) * FV_SurfElemEta_sw(i,k,j,iElem)
      Ut_FV(:,i,j  ,k,iElem) = Ut_FV(:,i,j  ,k,iElem) - F_FV(:,i,k) * FV_SurfElemEta_sw(i,k,j,iElem)
    END DO; END DO
  END DO ! j

<<<<<<< HEAD
#if PP_dim == 3  
  ! Zeta-Direction
=======
  ! === Zeta-Direction ============
  ! 1. no copy of viscous fluxes to diffFlux_x/y/z required, since f,g,h already have the correct memory layout

  ! iterate over all inner slices in zeta-direction
>>>>>>> 8a4acf75
  DO k=1,PP_N
    DO q=0,PP_N; DO p=0,PP_N
      ! 2. reconstruct solution at left and right side of the interface/slice
#if FV_RECONSTRUCT      
      UPrim_L(:,p,q) = UPrim(:,p,q,k-1,iElem) + gradUzeta(:,p,q,k-1,iElem) * FV_dx_ZETA_R(p,q,k-1,iElem)
      UPrim_R(:,p,q) = UPrim(:,p,q,k  ,iElem) - gradUzeta(:,p,q,k  ,iElem) * FV_dx_ZETA_L(p,q,k  ,iElem)
#else 
      UPrim_L(:,p,q) = UPrim(:,p,q,k-1,iElem)
      UPrim_R(:,p,q) = UPrim(:,p,q,k  ,iElem) 
#endif
    END DO; END DO ! p,q=0,PP_N
    ! 3. convert primitve solution to conservative
    CALL PrimToCons(PP_N,UPrim_L, UCons_L)
    CALL PrimToCons(PP_N,UPrim_R, UCons_R)

    ! 4. calculate advective part of the flux
    CALL Riemann(PP_N,F_FV,UCons_L,UCons_R,UPrim_L,UPrim_R,          &
        FV_NormVecZeta (:,:,:,k,iElem), FV_TangVec1Zeta(:,:,:,k,iElem), FV_TangVec2Zeta(:,:,:,k,iElem),.FALSE.)
#if PARABOLIC
    ! 5. compute viscous flux in normal direction of the interface
    DO q=0,PP_N; DO p=0,PP_N
      Fvisc_FV(:,p,q)=0.5*(FV_NormVecZeta(1,p,q,k,iElem)*(f(:,p,q,k-1)+f(:,p,q,k)) &
                          +FV_NormVecZeta(2,p,q,k,iElem)*(g(:,p,q,k-1)+g(:,p,q,k)) &
                          +FV_NormVecZeta(3,p,q,k,iElem)*(h(:,p,q,k-1)+h(:,p,q,k)))
    END DO; END DO
    F_FV = F_FV + Fvisc_FV
#endif /*PARABOLIC*/

    ! 6. apply flux to the sub-cells at the left and right side of the interface/slice
    DO j=0,PP_N; DO i=0,PP_N
      Ut_FV(:,i,j,k-1,iElem) = Ut_FV(:,i,j,k-1,iElem) + F_FV(:,i,j) * FV_SurfElemZeta_sw(i,j,k,iElem)
      Ut_FV(:,i,j,k  ,iElem) = Ut_FV(:,i,j,k  ,iElem) - F_FV(:,i,j) * FV_SurfElemZeta_sw(i,j,k,iElem)
    END DO; END DO
  END DO ! k
#endif /* PP_dim == 3 */ 

END DO ! iElem
END SUBROUTINE FV_VolInt

END MODULE MOD_FV_VolInt
#endif /* FV_ENABLED */<|MERGE_RESOLUTION|>--- conflicted
+++ resolved
@@ -61,27 +61,15 @@
                                                                         !< for FV elements
 !----------------------------------------------------------------------------------------------------------------------------------
 ! LOCAL VARIABLES
-<<<<<<< HEAD
-INTEGER                                          :: i,j,k,p,q,iElem
-REAL,DIMENSION(PP_nVarPrim,0:PP_N,0:PP_NZ)        :: UPrim_L,UPrim_R
-REAL,DIMENSION(PP_nVar    ,0:PP_N,0:PP_NZ)        :: UCons_L,UCons_R
-#if PARABOLIC
-REAL,DIMENSION(PP_nVar,0:PP_N,0:PP_NZ,0:PP_N)     :: diffFlux_x,diffFlux_y,diffFlux_z
-REAL,DIMENSION(PP_nVar,0:PP_N,0:PP_NZ)            :: Fvisc_FV
-REAL,DIMENSION(PP_nVar,0:PP_N,0:PP_N,0:PP_NZ)     :: f,g,h      !< viscous volume fluxes at GP
+INTEGER                                       :: i,j,k,p,q,iElem
+REAL,DIMENSION(PP_nVarPrim,0:PP_N,0:PP_NZ)    :: UPrim_L,UPrim_R
+REAL,DIMENSION(PP_nVar    ,0:PP_N,0:PP_NZ)    :: UCons_L,UCons_R
+#if PARABOLIC
+REAL,DIMENSION(PP_nVar,0:PP_N,0:PP_NZ,0:PP_N) :: diffFlux_x,diffFlux_y,diffFlux_z
+REAL,DIMENSION(PP_nVar,0:PP_N,0:PP_NZ)        :: Fvisc_FV
+REAL,DIMENSION(PP_nVar,0:PP_N,0:PP_N,0:PP_NZ) :: f,g,h      !< viscous volume fluxes at GP
 #endif  
-REAL,DIMENSION(PP_nVar,0:PP_N,0:PP_NZ)            :: F_FV
-=======
-INTEGER                                      :: i,j,k,p,q,iElem
-REAL,DIMENSION(PP_nVarPrim,0:PP_N,0:PP_N)    :: UPrim_L,UPrim_R
-REAL,DIMENSION(PP_nVar    ,0:PP_N,0:PP_N)    :: UCons_L,UCons_R
-#if PARABOLIC
-REAL,DIMENSION(PP_nVar,0:PP_N,0:PP_N,0:PP_N) :: diffFlux_x,diffFlux_y,diffFlux_z
-REAL,DIMENSION(PP_nVar,0:PP_N,0:PP_N)        :: Fvisc_FV
-REAL,DIMENSION(PP_nVar,0:PP_N,0:PP_N,0:PP_N) :: f,g,h      !< viscous volume fluxes at GP
-#endif  
-REAL,DIMENSION(PP_nVar,0:PP_N,0:PP_N)        :: F_FV
->>>>>>> 8a4acf75
+REAL,DIMENSION(PP_nVar,0:PP_N,0:PP_NZ)        :: F_FV
 !==================================================================================================================================
 
 ! This routine works as follows:
@@ -116,13 +104,8 @@
 
   ! iterate over all inner slices in xi-direction
   DO i=1,PP_N
-<<<<<<< HEAD
-    DO q=0,PP_NZ; DO p=0,PP_N
-      ! reconstruct solution at left and right side of the interface/slice
-=======
-    DO q=0,PP_N; DO p=0,PP_N
+    DO q=0,PP_NZ; DO p=0,PP_N
       ! 2. reconstruct solution at left and right side of the interface/slice
->>>>>>> 8a4acf75
 #if FV_RECONSTRUCT      
       UPrim_L(:,p,q) = UPrim(:,i-1,p,q,iElem) + gradUxi(:,p,q,i-1,iElem) * FV_dx_XI_R(p,q,i-1,iElem) 
       UPrim_R(:,p,q) = UPrim(:,i  ,p,q,iElem) - gradUxi(:,p,q,i  ,iElem) * FV_dx_XI_L(p,q,i  ,iElem)
@@ -140,12 +123,8 @@
         FV_NormVecXi (:,:,:,i,iElem), FV_TangVec1Xi(:,:,:,i,iElem), FV_TangVec2Xi(:,:,:,i,iElem),.FALSE.)
 
 #if PARABOLIC
-<<<<<<< HEAD
-    DO q=0,PP_NZ; DO p=0,PP_N
-=======
     ! 5. compute viscous flux in normal direction of the interface
-    DO q=0,PP_N; DO p=0,PP_N
->>>>>>> 8a4acf75
+    DO q=0,PP_NZ; DO p=0,PP_N
       Fvisc_FV(:,p,q)=0.5*(FV_NormVecXi(1,p,q,i,iElem)*(diffFlux_x(:,p,q,i-1)+diffFlux_x(:,p,q,i)) &
                           +FV_NormVecXi(2,p,q,i,iElem)*(diffFlux_y(:,p,q,i-1)+diffFlux_y(:,p,q,i)) &
                           +FV_NormVecXi(3,p,q,i,iElem)*(diffFlux_z(:,p,q,i-1)+diffFlux_z(:,p,q,i)))
@@ -153,13 +132,8 @@
     F_FV = F_FV + Fvisc_FV
 #endif /*PARABOLIC*/
 
-<<<<<<< HEAD
-    ! apply flux to left and right side of the interface/slice
+    ! 6. apply flux to the sub-cells at the left and right side of the interface/slice
     DO k=0,PP_NZ; DO j=0,PP_N
-=======
-    ! 6. apply flux to the sub-cells at the left and right side of the interface/slice
-    DO k=0,PP_N; DO j=0,PP_N
->>>>>>> 8a4acf75
       Ut_FV(:,i-1,j,k,iElem) = Ut_FV(:,i-1,j,k,iElem) + F_FV(:,j,k) * FV_SurfElemXi_sw(j,k,i,iElem)
       Ut_FV(:,i  ,j,k,iElem) = Ut_FV(:,i  ,j,k,iElem) - F_FV(:,j,k) * FV_SurfElemXi_sw(j,k,i,iElem)
     END DO; END DO
@@ -169,20 +143,16 @@
 #if PARABOLIC
   ! 1. copy fluxes to temporary array (for performance)
   DO j=0,PP_N
-    diffFlux_x(:,:,:,j) = f(:,:,j,:) 
-    diffFlux_y(:,:,:,j) = g(:,:,j,:) 
-    diffFlux_z(:,:,:,j) = h(:,:,j,:) 
+    diffFlux_x(:,:,:,j) = f(:,:,j,:)
+    diffFlux_y(:,:,:,j) = g(:,:,j,:)
+    diffFlux_z(:,:,:,j) = h(:,:,j,:)
   END DO ! j=0,PP_N
 #endif
 
   ! iterate over all inner slices in eta-direction
   DO j=1,PP_N
-<<<<<<< HEAD
-    DO q=0,PP_NZ; DO p=0,PP_N
-=======
-    DO q=0,PP_N; DO p=0,PP_N
+    DO q=0,PP_NZ; DO p=0,PP_N
       ! 2. reconstruct solution at left and right side of the interface/slice
->>>>>>> 8a4acf75
 #if FV_RECONSTRUCT      
       UPrim_L(:,p,q) = UPrim(:,p,j-1,q,iElem) + gradUeta(:,p,q,j-1,iElem) * FV_dx_ETA_R(p,q,j-1,iElem)
       UPrim_R(:,p,q) = UPrim(:,p,j  ,q,iElem) - gradUeta(:,p,q,j  ,iElem) * FV_dx_ETA_L(p,q,j  ,iElem)
@@ -199,12 +169,8 @@
     CALL Riemann(PP_N,F_FV,UCons_L,UCons_R,UPrim_L,UPrim_R,          &
         FV_NormVecEta (:,:,:,j,iElem), FV_TangVec1Eta(:,:,:,j,iElem), FV_TangVec2Eta(:,:,:,j,iElem),.FALSE.)
 #if PARABOLIC
-<<<<<<< HEAD
-    DO q=0,PP_NZ; DO p=0,PP_N
-=======
     ! 5. compute viscous flux in normal direction of the interface
-    DO q=0,PP_N; DO p=0,PP_N
->>>>>>> 8a4acf75
+    DO q=0,PP_NZ; DO p=0,PP_N
       Fvisc_FV(:,p,q)=0.5*(FV_NormVecEta(1,p,q,j,iElem)*(diffFlux_x(:,p,q,j-1)+diffFlux_x(:,p,q,j)) &
                           +FV_NormVecEta(2,p,q,j,iElem)*(diffFlux_y(:,p,q,j-1)+diffFlux_y(:,p,q,j)) &
                           +FV_NormVecEta(3,p,q,j,iElem)*(diffFlux_z(:,p,q,j-1)+diffFlux_z(:,p,q,j)))
@@ -212,26 +178,18 @@
     F_FV = F_FV + Fvisc_FV
 #endif /*PARABOLIC*/
 
-<<<<<<< HEAD
+    ! 6. apply flux to the sub-cells at the left and right side of the interface/slice
     DO k=0,PP_NZ; DO i=0,PP_N
-=======
-    ! 6. apply flux to the sub-cells at the left and right side of the interface/slice
-    DO k=0,PP_N; DO i=0,PP_N
->>>>>>> 8a4acf75
       Ut_FV(:,i,j-1,k,iElem) = Ut_FV(:,i,j-1,k,iElem) + F_FV(:,i,k) * FV_SurfElemEta_sw(i,k,j,iElem)
       Ut_FV(:,i,j  ,k,iElem) = Ut_FV(:,i,j  ,k,iElem) - F_FV(:,i,k) * FV_SurfElemEta_sw(i,k,j,iElem)
     END DO; END DO
   END DO ! j
 
-<<<<<<< HEAD
 #if PP_dim == 3  
-  ! Zeta-Direction
-=======
   ! === Zeta-Direction ============
   ! 1. no copy of viscous fluxes to diffFlux_x/y/z required, since f,g,h already have the correct memory layout
 
   ! iterate over all inner slices in zeta-direction
->>>>>>> 8a4acf75
   DO k=1,PP_N
     DO q=0,PP_N; DO p=0,PP_N
       ! 2. reconstruct solution at left and right side of the interface/slice
@@ -240,7 +198,7 @@
       UPrim_R(:,p,q) = UPrim(:,p,q,k  ,iElem) - gradUzeta(:,p,q,k  ,iElem) * FV_dx_ZETA_L(p,q,k  ,iElem)
 #else 
       UPrim_L(:,p,q) = UPrim(:,p,q,k-1,iElem)
-      UPrim_R(:,p,q) = UPrim(:,p,q,k  ,iElem) 
+      UPrim_R(:,p,q) = UPrim(:,p,q,k  ,iElem)
 #endif
     END DO; END DO ! p,q=0,PP_N
     ! 3. convert primitve solution to conservative

--- conflicted
+++ resolved
@@ -78,7 +78,6 @@
 REAL,DIMENSION(PP_nVar,0:PP_N,0:PP_NZ)          :: Fvisc_FV
 REAL,DIMENSION(PP_nVar,0:PP_N,0:PP_N,0:PP_NZ)   :: f,g,h      !< viscous volume fluxes at GP
 #endif
-<<<<<<< HEAD
 REAL,DIMENSION(PP_nVar,0:PP_N,0:PP_NZ)        :: F_FV
 REAL,DIMENSION(PP_nVar,0:PP_N,0:PP_N,0:PP_NZ) :: Ut_FV
 #if FV_ENABLED==3
@@ -91,10 +90,6 @@
 REAL,DIMENSION(PP_nVar,0:PP_N,0:PP_N,0:PP_NZ) :: Ut_FV_zeta
 #endif /*PP_dim == 3*/
 #endif /*FV_ENABLED==3*/
-=======
-REAL,DIMENSION(PP_nVar,0:PP_N,0:PP_NZ)          :: F_FV
-REAL,DIMENSION(PP_nVar,0:PP_N,0:PP_N,0:PP_NZ)   :: Ut_FV
->>>>>>> 045e728b
 !==================================================================================================================================
 
 ! This routine works as follows:

!=================================================================================================================================
! Copyright (c) 2010-2016  Prof. Claus-Dieter Munz 
! This file is part of FLEXI, a high-order accurate framework for numerically solving PDEs with discontinuous Galerkin methods.
! For more information see https://www.flexi-project.org and https://nrg.iag.uni-stuttgart.de/
!
! FLEXI is free software: you can redistribute it and/or modify it under the terms of the GNU General Public License 
! as published by the Free Software Foundation, either version 3 of the License, or (at your option) any later version.
!
! FLEXI is distributed in the hope that it will be useful, but WITHOUT ANY WARRANTY; without even the implied warranty
! of MERCHANTABILITY or FITNESS FOR A PARTICULAR PURPOSE. See the GNU General Public License v3.0 for more details.
!
! You should have received a copy of the GNU General Public License along with FLEXI. If not, see <http://www.gnu.org/licenses/>.
!=================================================================================================================================
!===================================================================================================================================
! Here, preprocessor variables for different equation systems and abbreviations for specific expressions are defined
!===================================================================================================================================

! Abbrevations
#ifdef SUN
#  define __DATE__ '__TIME__ and __DATE__ not'
#  define __TIME__ 'available for SUN COMPILER'
#  define IEEE_ISNAN
#elif SX
#  define __DATE__ '__TIME__ and __DATE__ not'
#  define __TIME__ 'available for SX COMPILER'
#elif PGI
#  define NO_ISNAN
#endif
#ifndef __FILENAME__ 
#define __FILENAME__ __FILE__
#endif
#define __STAMP__ __FILENAME__,__LINE__,__DATE__,__TIME__

#ifdef GNU
#  define IEEE_IS_NAN ISNAN
#endif

#define SIZEOF_F(x) (STORAGE_SIZE(x)/8)

#ifdef GNU
#define CHECKSAFEINT(x,k)  IF(x>HUGE(1_  k).OR.x<-HUGE(1_  k))       CALL ABORT(__STAMP__,'Integer conversion failed: out of range!')
#define CHECKSAFEREAL(x,k) IF(x>HUGE(1._ k).OR.x<-HUGE(1._ k))       CALL ABORT(__STAMP__,'Real conversion failed: out of range!')
#elif CRAY
#define CHECKSAFEINT(x,k)  
#define CHECKSAFEREAL(x,k) 
#else
#define CHECKSAFEINT(x,k)  IF(x>HUGE(1_  ## k).OR.x<-HUGE(1_  ## k)) CALL ABORT(__STAMP__,'Integer conversion failed: out of range!')
#define CHECKSAFEREAL(x,k) IF(x>HUGE(1._ ## k).OR.x<-HUGE(1._ ## k)) CALL ABORT(__STAMP__,'Real conversion failed: out of range!')
#endif


! Test for equality: read description in mathtools.f90 for further infos
#define ALMOSTEQUALABSOLUTE(x,y,tol)  (ABS((x)-(y)).LE.(tol))
#define ALMOSTEQUALRELATIVE(x,y,tol)  (ABS((x)-(y)).LE.MAX(ABS(x),ABS(y))*(tol))
#define ALMOSTEQUALABSORREL(x,y,tol)  (ALMOSTEQUALABSOLUTE(x,y,tol) .OR.  ALMOSTEQUALRELATIVE(x,y,tol))
#define ALMOSTEQUALABSANDREL(x,y,tol) (ALMOSTEQUALABSOLUTE(x,y,tol) .AND. ALMOSTEQUALRELATIVE(x,y,tol))

! Define MPI specific write shortcuts
#if USE_MPI
#  define SWRITE IF(MPIRoot) WRITE
#  define IPWRITE(a,b) WRITE(a,b)myRank,
#  define GETTIME(a) a=MPI_WTIME()
#else
#  define SWRITE WRITE
#  define IPWRITE WRITE
#  define GETTIME(a) CALL CPU_TIME(a)
#endif
#define ERRWRITE(a,b) CALL CreateErrFile(); IF(ErrorFiles) WRITE(UNIT_errOut,b) 
#define LOGWRITE(a,b) IF(Logging) WRITE(UNIT_logOut,b)
#define SDEALLOCATE(A) IF(ALLOCATED(A))  DEALLOCATE(A)
#define ADEALLOCATE(A) IF(ASSOCIATED(A)) DEALLOCATE(A)

! Loop variables
#define PP_IJK     i,j,k
#define PP_ij      i,j

! Predefined "PARAMETER-like" variables
#define XI_MINUS   5
#define XI_PLUS    3
#define ETA_MINUS  2
#define ETA_PLUS   4
#define ZETA_MINUS 1
#define ZETA_PLUS  6

! Entry position in SideToElem
#define S2E_ELEM_ID        1
#define S2E_NB_ELEM_ID     2
#define S2E_LOC_SIDE_ID    3
#define S2E_NB_LOC_SIDE_ID 4
#define S2E_FLIP           5

! Entry position in ElemToSide
#define E2S_SIDE_ID 1
#define E2S_FLIP    2

! Entry position in BC
#define MI_SIDEID 1
#define MI_FLIP   2

! Entry position in BC
#define BC_TYPE  1
#define BC_STATE 2
#define BC_ALPHA 3

! Entry position in BC
#define SEND 1
#define RECV 2

!#define DEBUGMESH

#if !(FV_ENABLED)
#define FV_Elems(x) 0
#define FV_Elems_master(x) 0
#define FV_Elems_slave(x) 0
#define FV_Elems_Sum(x) 0
#endif

#define KILL(x) SWRITE(*,*) __FILE__,__LINE__,x; stop

! overintegration
#define CUTOFF 1
#define CUTOFFCONS 2

!2d functionality
#if (PP_dim==2)
<<<<<<< HEAD
#define PP_NlocZ 0
#define PP_NlocInZ 0
#define PP_NlocOutZ 0
#define PP_NZ 0
#define PP_NUnderZ 0
#define PP_NOutZ 0
#define PP_NGeoZ 0
#define PP_NGeoRefZ 0
#define PP_NVisuZ 0
#define PP_NVisuZ_FV 0
#define PP_NCalcZ 0
#define PP_NCalcZ_FV 0
#else
#define PP_NlocZ Nloc
#define PP_NlocInZ NlocIn
#define PP_NlocOutZ NlocOut
#define PP_NZ PP_N
#define PP_NUnderZ NUnder
#define PP_NOutZ NOut
#define PP_NGeoZ NGeo
#define PP_NGeoRefZ NGeoRef
#define PP_NVisuZ NVisu
#define PP_NVisuZ_FV NVisu_FV
#define PP_NCalcZ NCalc
#define PP_NCalcZ_FV NCalc_FV
=======
#define ZDIM(a) 0
#define PP_NZ 0
#else
#define ZDIM(a) a
#define PP_NZ PP_N
>>>>>>> ec39e1dd
#endif<|MERGE_RESOLUTION|>--- conflicted
+++ resolved
@@ -123,37 +123,9 @@
 
 !2d functionality
 #if (PP_dim==2)
-<<<<<<< HEAD
-#define PP_NlocZ 0
-#define PP_NlocInZ 0
-#define PP_NlocOutZ 0
-#define PP_NZ 0
-#define PP_NUnderZ 0
-#define PP_NOutZ 0
-#define PP_NGeoZ 0
-#define PP_NGeoRefZ 0
-#define PP_NVisuZ 0
-#define PP_NVisuZ_FV 0
-#define PP_NCalcZ 0
-#define PP_NCalcZ_FV 0
-#else
-#define PP_NlocZ Nloc
-#define PP_NlocInZ NlocIn
-#define PP_NlocOutZ NlocOut
-#define PP_NZ PP_N
-#define PP_NUnderZ NUnder
-#define PP_NOutZ NOut
-#define PP_NGeoZ NGeo
-#define PP_NGeoRefZ NGeoRef
-#define PP_NVisuZ NVisu
-#define PP_NVisuZ_FV NVisu_FV
-#define PP_NCalcZ NCalc
-#define PP_NCalcZ_FV NCalc_FV
-=======
 #define ZDIM(a) 0
 #define PP_NZ 0
 #else
 #define ZDIM(a) a
 #define PP_NZ PP_N
->>>>>>> ec39e1dd
 #endif
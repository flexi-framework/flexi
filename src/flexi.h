!=================================================================================================================================
! Copyright (c) 2010-2016  Prof. Claus-Dieter Munz 
! This file is part of FLEXI, a high-order accurate framework for numerically solving PDEs with discontinuous Galerkin methods.
! For more information see https://www.flexi-project.org and https://nrg.iag.uni-stuttgart.de/
!
! FLEXI is free software: you can redistribute it and/or modify it under the terms of the GNU General Public License 
! as published by the Free Software Foundation, either version 3 of the License, or (at your option) any later version.
!
! FLEXI is distributed in the hope that it will be useful, but WITHOUT ANY WARRANTY; without even the implied warranty
! of MERCHANTABILITY or FITNESS FOR A PARTICULAR PURPOSE. See the GNU General Public License v3.0 for more details.
!
! You should have received a copy of the GNU General Public License along with FLEXI. If not, see <http://www.gnu.org/licenses/>.
!=================================================================================================================================
!===================================================================================================================================
! Here, preprocessor variables for different equation systems and abbreviations for specific expressions are defined
!===================================================================================================================================

! Abbrevations
#ifdef SUN
#  define __DATE__ '__TIME__ and __DATE__ not'
#  define __TIME__ 'available for SUN COMPILER'
#  define IEEE_ISNAN
#elif SX
#  define __DATE__ '__TIME__ and __DATE__ not'
#  define __TIME__ 'available for SX COMPILER'
#elif PGI
#  define NO_ISNAN
#endif
#ifndef __FILENAME__ 
#define __FILENAME__ __FILE__
#endif
#define __STAMP__ __FILENAME__,__LINE__,__DATE__,__TIME__

#ifdef GNU
#  define IEEE_IS_NAN ISNAN
#endif

#define SIZEOF_F(x) (STORAGE_SIZE(x)/8)

#ifdef GNU
#define CHECKSAFEINT(x,k)  IF(x>HUGE(1_  k).OR.x<-HUGE(1_  k))       CALL ABORT(__STAMP__,'Integer conversion failed: out of range!')
#define CHECKSAFEREAL(x,k) IF(x>HUGE(1._ k).OR.x<-HUGE(1._ k))       CALL ABORT(__STAMP__,'Real conversion failed: out of range!')
#elif CRAY
#define CHECKSAFEINT(x,k)  
#define CHECKSAFEREAL(x,k) 
#else
#define CHECKSAFEINT(x,k)  IF(x>HUGE(1_  ## k).OR.x<-HUGE(1_  ## k)) CALL ABORT(__STAMP__,'Integer conversion failed: out of range!')
#define CHECKSAFEREAL(x,k) IF(x>HUGE(1._ ## k).OR.x<-HUGE(1._ ## k)) CALL ABORT(__STAMP__,'Real conversion failed: out of range!')
#endif


! Test for equality: read description in mathtools.f90 for further infos
#define ALMOSTEQUALABSOLUTE(x,y,tol)  (ABS((x)-(y)).LE.(tol))
#define ALMOSTEQUALRELATIVE(x,y,tol)  (ABS((x)-(y)).LE.MAX(ABS(x),ABS(y))*(tol))
#define ALMOSTEQUALABSORREL(x,y,tol)  (ALMOSTEQUALABSOLUTE(x,y,tol) .OR.  ALMOSTEQUALRELATIVE(x,y,tol))
#define ALMOSTEQUALABSANDREL(x,y,tol) (ALMOSTEQUALABSOLUTE(x,y,tol) .ANS. ALMOSTEQUALRELATIVE(x,y,tol))

! Define MPI specific write shortcuts
#if USE_MPI
#  define SWRITE IF(MPIRoot) WRITE
#  define IPWRITE(a,b) WRITE(a,b)myRank,
#  define GETTIME(a) a=MPI_WTIME()
#else
#  define SWRITE WRITE
#  define IPWRITE WRITE
#  define GETTIME(a) CALL CPU_TIME(a)
#endif
#define ERRWRITE(a,b) CALL CreateErrFile(); IF(ErrorFiles) WRITE(UNIT_errOut,b) 
#define LOGWRITE(a,b) IF(Logging) WRITE(UNIT_logOut,b)
<<<<<<< HEAD
#define SDEALLOCATE(A) IF(ALLOCATED(A)) DEALLOCATE(A)
#define ADEALLOCATE(A) IF(ASSOCIATED(A)) DEALLOCATE(A)

=======
#define SDEALLOCATE(A) IF(ALLOCATED(A))  DEALLOCATE(A)
#define ADEALLOCATE(A) IF(ASSOCIATED(A)) DEALLOCATE(A)
>>>>>>> 6121f328

! Loop variables
#define PP_IJK     i,j,k
#define PP_ij      i,j

! Predefined "PARAMETER-like" variables
#define XI_MINUS   5
#define XI_PLUS    3
#define ETA_MINUS  2
#define ETA_PLUS   4
#define ZETA_MINUS 1
#define ZETA_PLUS  6

! Entry position in SideToElem
#define S2E_ELEM_ID        1
#define S2E_NB_ELEM_ID     2
#define S2E_LOC_SIDE_ID    3
#define S2E_NB_LOC_SIDE_ID 4
#define S2E_FLIP           5

! Entry position in ElemToSide
#define E2S_SIDE_ID 1
#define E2S_FLIP    2

! Entry position in BC
#define MI_SIDEID 1
#define MI_FLIP   2

! Entry position in BC
#define BC_TYPE  1
#define BC_STATE 2
#define BC_ALPHA 3

! Entry position in BC
#define SEND 1
#define RECV 2

!#define DEBUGMESH

#if !(FV_ENABLED)
#define FV_Elems(x) 0
#define FV_Elems_master(x) 0
#define FV_Elems_slave(x) 0
#define FV_Elems_Sum(x) 0
#endif

#define KILL(x) SWRITE(*,*) __FILE__,__LINE__,x; stop

! overintegration
#define CUTOFF 1
#define CUTOFFCONS 2
#define SELECTIVE 3

!2d functionality 
#if (PP_dim==2)
#define PP_NOverZ 0
#define PP_NlocZ 0
#define PP_NZ 0 
#define PP_NUnderZ 0
#define PP_NOutZ 0
#define PP_NVisuZ 0
#define PP_FV_NVisuZ 0
#else
#define PP_NOverZ NOver
#define PP_NlocZ Nloc 
#define PP_NZ PP_N 
#define PP_NUnderZ NUnder
#define PP_NOutZ NOut
#define PP_NVisuZ NVisu
#define PP_FV_NVisuZ FV_NVisu
#endif<|MERGE_RESOLUTION|>--- conflicted
+++ resolved
@@ -67,14 +67,8 @@
 #endif
 #define ERRWRITE(a,b) CALL CreateErrFile(); IF(ErrorFiles) WRITE(UNIT_errOut,b) 
 #define LOGWRITE(a,b) IF(Logging) WRITE(UNIT_logOut,b)
-<<<<<<< HEAD
-#define SDEALLOCATE(A) IF(ALLOCATED(A)) DEALLOCATE(A)
-#define ADEALLOCATE(A) IF(ASSOCIATED(A)) DEALLOCATE(A)
-
-=======
 #define SDEALLOCATE(A) IF(ALLOCATED(A))  DEALLOCATE(A)
 #define ADEALLOCATE(A) IF(ASSOCIATED(A)) DEALLOCATE(A)
->>>>>>> 6121f328
 
 ! Loop variables
 #define PP_IJK     i,j,k
@@ -135,6 +129,7 @@
 #define PP_NZ 0 
 #define PP_NUnderZ 0
 #define PP_NOutZ 0
+#define PP_NGeoZ 0 
 #define PP_NVisuZ 0
 #define PP_FV_NVisuZ 0
 #else
@@ -143,6 +138,7 @@
 #define PP_NZ PP_N 
 #define PP_NUnderZ NUnder
 #define PP_NOutZ NOut
+#define PP_NGeoZ NGeo
 #define PP_NVisuZ NVisu
 #define PP_FV_NVisuZ FV_NVisu
 #endif
!=================================================================================================================================
! Copyright (c) 2010-2016  Prof. Claus-Dieter Munz 
! This file is part of FLEXI, a high-order accurate framework for numerically solving PDEs with discontinuous Galerkin methods.
! For more information see https://www.flexi-project.org and https://nrg.iag.uni-stuttgart.de/
!
! FLEXI is free software: you can redistribute it and/or modify it under the terms of the GNU General Public License 
! as published by the Free Software Foundation, either version 3 of the License, or (at your option) any later version.
!
! FLEXI is distributed in the hope that it will be useful, but WITHOUT ANY WARRANTY; without even the implied warranty
! of MERCHANTABILITY or FITNESS FOR A PARTICULAR PURPOSE. See the GNU General Public License v3.0 for more details.
!
! You should have received a copy of the GNU General Public License along with FLEXI. If not, see <http://www.gnu.org/licenses/>.
!=================================================================================================================================
#include "flexi.h"

!==================================================================================================================================
!> \brief This module contains routines for computing the geometries volume and surface metric terms.
!>
!> Compute the volume and surface metric terms:
!>     Metrics_fTilde(n=1:3,i,j,k,iElem)=Ja_n^1
!>     Metrics_gTilde(n=1:3,i,j,k,iElem)=Ja_n^2
!>     Metrics_hTilde(n=1:3,i,j,k,iElem)=Ja_n^3
!> 
!>   Per Element we do:
!>   1.) a.) Preparation: the geometry (equidistant nodal basis, NGeo+1 points/dir) is interpolated to a high precision
!>           mapping X_n(xi_i) using a Chebyshev-Lobatto basis and stored in XCL_NGeo(1:3,i,j,k,iElem) i,j,k=[0:NGeo]
!>       b.) Computing the gradients: compute the derivative of the mapping XCL_NGeo in \f$ (xi_1,xi_2,xi_3) \f$ direction,
!>           using a polynomial derivative Matrix at degree NGeo.
!>       c.) Computing the Jacobian: compute Jacobian JRef at a degree of NGeoRef=3*NGeo (exact). 
!>                                   For this gradients have to be interpolated to NGeoRef first.
!>                                   Then project JRef down to degree N. Finally check for negative Jacobians.
!>       d.) For computing Ja the gradients at degree N are required: if N>=NGeo directly interpolate dXCL_NGeo to dXCL_N,
!>                                                                    else compute dXCL_N from XCL_N directly.
!>
!>   2.) for each direction n
!>       a.) compute the nth vector and for each Chebyshev point (:,i,j,k)
!>          \f$(dXCL_n^1,dXCL_n^2,dXCL_n^3)^T=(X_l grad_xi (X_m) )\f$ for n=1,2,3 and (n,m,l) cyclic
!>       b.) interpolate the dXCL_n vector defined primarily on (NGeo+1)x(NGeo+1)x(Ngeo+1) Chebyshev-Lobatto points to
!>             (N+1)x(N+1)x(N+1) Chebyshev-Lobatto points and write to Ja_n(1:3,i,j,k) i,j,k=[0:N]
!>       c.) compute the curl of vector Ja_n(1:3,i,j,k) using the derivative Matrix DCL_N [NxN]
!>       d.) interpolate from (N+1)x(N+1)x(N+1) Chebyshev-Lobatto points to  Gauss-Points (N+1)x(N+1)x(N+1) (exact!)
!>       e.) store Ja_n in the Metrics arrays
!>
!>   3.) Compute the surface metrics (normal/tangential vectors, surface area) from volume metrics for each side.
!> 
!>  Special case if non-conforming meshes with octree mappings are used. Then compute ALL volume quantities on tree (macro element)
!>  level and interpolate down to small actual elements. This will ensure watertight meshes and free-stream preservation.
!==================================================================================================================================
MODULE MOD_Metrics
! MODULES
IMPLICIT NONE
PRIVATE
!----------------------------------------------------------------------------------------------------------------------------------
! GLOBAL VARIABLES
!----------------------------------------------------------------------------------------------------------------------------------
INTERFACE BuildCoords
  MODULE PROCEDURE BuildCoords
END INTERFACE

INTERFACE CalcMetrics
  MODULE PROCEDURE CalcMetrics
END INTERFACE

INTERFACE CalcSurfMetrics
  MODULE PROCEDURE CalcSurfMetrics
END INTERFACE

INTERFACE SurfMetricsFromJa
  MODULE PROCEDURE SurfMetricsFromJa
END INTERFACE

PUBLIC::BuildCoords
PUBLIC::CalcMetrics
PUBLIC::CalcSurfMetrics
PUBLIC::SurfMetricsFromJa
!==================================================================================================================================

CONTAINS

!==================================================================================================================================
!> This routine computes the geometries volume metric terms.
!==================================================================================================================================
SUBROUTINE BuildCoords(Elem_xGP)
! MODULES
USE MOD_Globals
USE MOD_PreProc
USE MOD_Mesh_Vars,     ONLY:NGeo,nElems
USE MOD_Mesh_Vars,     ONLY:ElemToTree,xiMinMax,interpolateFromTree
USE MOD_Mesh_Vars,     ONLY:NodeCoords,TreeCoords
USE MOD_Interpolation_Vars
USE MOD_Interpolation, ONLY:GetVandermonde,GetNodesAndWeights
USE MOD_ChangeBasis,   ONLY:changeBasis3D,ChangeBasis3D_XYZ
USE MOD_Basis,         ONLY:LagrangeInterpolationPolys
!----------------------------------------------------------------------------------------------------------------------------------
IMPLICIT NONE
!----------------------------------------------------------------------------------------------------------------------------------
! INPUT/OUTPUT VARIABLES
REAL,INTENT(OUT) :: Elem_xGP(3,0:PP_N,0:PP_N,0:PP_N,nElems)
!----------------------------------------------------------------------------------------------------------------------------------
! LOCAL VARIABLES
INTEGER :: i,iElem
REAL    :: XCL_N(3,0:PP_N,0:PP_N,0:PP_N)
REAL,DIMENSION(0:PP_N,0:PP_N) :: Vdm_xi_N,Vdm_eta_N,Vdm_zeta_N
REAL    :: Vdm_EQNgeo_CLN( 0:PP_N ,0:Ngeo)
REAL    :: Vdm_CLN_N     ( 0:PP_N ,0:PP_N)
REAL    :: xi0(3),dxi(3),length(3)
REAL    :: xiCL_N(0:PP_N)   ,wBaryCL_N(0:PP_N)
!==================================================================================================================================

CALL GetVandermonde(    NGeo, NodeTypeVISU, PP_N, NodeTypeCL, Vdm_EQNgeo_CLN, modal=.FALSE.)
CALL GetVandermonde(    PP_N, NodeTypeCL  , PP_N, NodeType  , Vdm_CLN_N     , modal=.FALSE.)
CALL GetNodesAndWeights(PP_N, NodeTypeCL  , xiCL_N  , wIPBary=wBaryCL_N)

! NOTE: Transform intermediately to CL points, to be consistent with metrics being built with CL
!       Important for curved meshes if NGeo<N, no effect for N>=NGeo
 
!1.a) Transform from EQUI_Ngeo to solution points on N
IF(interpolateFromTree)THEN
  DO iElem=1,nElems
    xi0   =xiMinMax(:,1,iElem)
    length=xiMinMax(:,2,iElem)-xi0
    CALL ChangeBasis3D(3,NGeo,PP_N,Vdm_EQNGeo_CLN,TreeCoords(:,:,:,:,ElemToTree(iElem)),XCL_N)
    DO i=0,PP_N
      dxi=0.5*(xGP(i)+1.)*length
      CALL LagrangeInterpolationPolys(xi0(1) + dxi(1),PP_N,xiCL_N,wBaryCL_N,Vdm_xi_N(  i,:))
      CALL LagrangeInterpolationPolys(xi0(2) + dxi(2),PP_N,xiCL_N,wBaryCL_N,Vdm_eta_N( i,:))
      CALL LagrangeInterpolationPolys(xi0(3) + dxi(3),PP_N,xiCL_N,wBaryCL_N,Vdm_zeta_N(i,:))
    END DO
    CALL ChangeBasis3D_XYZ(3,PP_N,PP_N,Vdm_xi_N,Vdm_eta_N,Vdm_zeta_N,XCL_N,Elem_xGP(:,:,:,:,iElem))
  END DO
ELSE
  Vdm_EQNgeo_CLN=MATMUL(Vdm_CLN_N,Vdm_EQNgeo_CLN)
  CALL ChangeBasis3D(3,nElems,NGeo,PP_N,Vdm_EQNGeo_CLN,NodeCoords,Elem_xGP,.FALSE.)
END IF

END SUBROUTINE BuildCoords

!==================================================================================================================================
!> This routine computes the geometries volume metric terms.
!==================================================================================================================================
SUBROUTINE CalcMetrics()
! MODULES
USE MOD_Globals
USE MOD_PreProc
USE MOD_Mesh_Vars,     ONLY:NGeo,NgeoRef,nElems,offsetElem,crossProductMetrics
USE MOD_Mesh_Vars,     ONLY:Metrics_fTilde,Metrics_gTilde,Metrics_hTilde,dXCL_N
USE MOD_Mesh_Vars,     ONLY:sJ,detJac_Ref,Ja_Face
USE MOD_Mesh_Vars,     ONLY:NodeCoords,TreeCoords,Elem_xGP
USE MOD_Mesh_Vars,     ONLY:ElemToTree,xiMinMax,interpolateFromTree
USE MOD_Mesh_Vars,     ONLY:NormVec,TangVec1,TangVec2,SurfElem,Face_xGP
USE MOD_Interpolation_Vars
USE MOD_Interpolation, ONLY:GetVandermonde,GetNodesAndWeights,GetDerivativeMatrix
USE MOD_ChangeBasis,   ONLY:changeBasis3D,ChangeBasis3D_XYZ
USE MOD_Basis,         ONLY:LagrangeInterpolationPolys
!----------------------------------------------------------------------------------------------------------------------------------
IMPLICIT NONE
!----------------------------------------------------------------------------------------------------------------------------------
! INPUT/OUTPUT VARIABLES
!----------------------------------------------------------------------------------------------------------------------------------
! LOCAL VARIABLES
INTEGER :: i,j,k,q,iElem
INTEGER :: ll
! Jacobian on CL N and NGeoRef
REAL    :: DetJac_N( 1,0:PP_N,   0:PP_N,   0:PP_N)
REAL    :: tmp(      1,0:NgeoRef,0:NgeoRef,0:NgeoRef)
!REAL    :: tmp2(     1,0:Ngeo,0:Ngeo,0:Ngeo)
! interpolation points and derivatives on CL N
REAL    :: XCL_N(      3,  0:PP_N,0:PP_N,0:PP_N)          ! mapping X(xi) P\in N
REAL    :: XCL_Ngeo(   3,  0:Ngeo,0:Ngeo,0:Ngeo)          ! mapping X(xi) P\in Ngeo
REAL    :: XCL_N_quad( 3,  0:PP_N,0:PP_N,0:PP_N)          ! mapping X(xi) P\in N
REAL    :: dXCL_Ngeo(  3,3,0:Ngeo,0:Ngeo,0:Ngeo)          ! jacobi matrix on CL Ngeo
REAL    :: dX_NgeoRef( 3,3,0:NgeoRef,0:NgeoRef,0:NgeoRef) ! jacobi matrix on SOL NgeoRef

REAL    :: R_CL_N(     3,3,0:PP_N,0:PP_N,0:PP_N)    ! buffer for metric terms, uses XCL_N,dXCL_N
REAL    :: JaCL_N(     3,3,0:PP_N,0:PP_N,0:PP_N)    ! metric terms P\in N
REAL    :: JaCL_N_quad(3,3,0:PP_N,0:PP_N,0:PP_N)    ! metric terms P\in N
REAL    :: scaledJac(2)

! Polynomial derivativion matrices
REAL    :: DCL_NGeo(0:Ngeo,0:Ngeo)
REAL    :: DCL_N(   0:PP_N,0:PP_N)

! Vandermonde matrices (N_OUT,N_IN)
REAL    :: Vdm_EQNgeo_CLNgeo( 0:Ngeo   ,0:Ngeo)
REAL    :: Vdm_CLNGeo_NgeoRef(0:NgeoRef,0:Ngeo)
REAL    :: Vdm_NgeoRef_N(     0:PP_N   ,0:NgeoRef)
REAL    :: Vdm_CLNGeo_CLN(    0:PP_N   ,0:Ngeo)
REAL    :: Vdm_CLN_N(         0:PP_N   ,0:PP_N)

! 3D Vandermonde matrices and lengths,nodes,weights
REAL,DIMENSION(0:NgeoRef,0:NgeoRef) :: Vdm_xi_Ref,Vdm_eta_Ref,Vdm_zeta_Ref
REAL,DIMENSION(0:PP_N   ,0:PP_N)    :: Vdm_xi_N  ,Vdm_eta_N  ,Vdm_zeta_N
REAL    :: xiRef( 0:NgeoRef),wBaryRef( 0:NgeoRef)
REAL    :: xiCL_N(0:PP_N)   ,wBaryCL_N(0:PP_N)
REAL    :: xi0(3),dxi(3),length(3)
!==================================================================================================================================
! Prerequisites
Metrics_fTilde=0.
Metrics_gTilde=0.
Metrics_hTilde=0.

! Initialize Vandermonde and D matrices
! Only use modal Vandermonde for terms that need to be conserved as Jacobian if N_out>N_in
! Always use interpolation for the rest!

! 1.a) NodeCoords: EQUI Ngeo to CLNgeo and CLN
CALL GetVandermonde(    Ngeo   , NodeTypeVISU, Ngeo    , NodeTypeCL, Vdm_EQNgeo_CLNgeo , modal=.FALSE.)

! 1.b) dXCL_Ngeo:
CALL GetDerivativeMatrix(Ngeo  , NodeTypeCL  , DCL_Ngeo)

! 1.c) Jacobian: CLNgeo to NgeoRef, CLNgeoRef to N
CALL GetVandermonde(    Ngeo   , NodeTypeCL  , NgeoRef , NodeType  , Vdm_CLNgeo_NgeoRef, modal=.FALSE.)
CALL GetVandermonde(    NgeoRef, NodeType    , PP_N    , NodeType  , Vdm_NgeoRef_N     , modal=.TRUE.)
CALL GetNodesAndWeights(NgeoRef, NodeType    , xiRef   , wIPBary=wBaryRef)

! 1.d) derivatives (dXCL) by projection or by direct derivation (D_CL):
CALL GetVandermonde(    Ngeo   , NodeTypeCL  , PP_N    , NodeTypeCL, Vdm_CLNgeo_CLN    , modal=.FALSE.)
CALL GetDerivativeMatrix(PP_N  , NodeTypeCL  , DCL_N)

! 2.d) derivatives (dXCL) by projection or by direct derivation (D_CL):
CALL GetVandermonde(    PP_N   , NodeTypeCL  , PP_N    , NodeType,   Vdm_CLN_N         , modal=.FALSE.)
CALL GetNodesAndWeights(PP_N   , NodeTypeCL  , xiCL_N  , wIPBary=wBaryCL_N)

! Outer loop over all elements
detJac_Ref=0.
dXCL_N=0.
DO iElem=1,nElems
  !1.a) Transform from EQUI_Ngeo to CL points on Ngeo and N
  IF(interpolateFromTree)THEN
    xi0   =xiMinMax(:,1,iElem)
    length=xiMinMax(:,2,iElem)-xi0
    CALL ChangeBasis3D(3,NGeo,NGeo,Vdm_EQNGeo_CLNGeo,TreeCoords(:,:,:,:,ElemToTree(iElem)),XCL_Ngeo)
  ELSE
    CALL ChangeBasis3D(3,NGeo,NGeo,Vdm_EQNGeo_CLNGeo,NodeCoords(:,:,:,:,iElem)            ,XCL_Ngeo)
  END IF
  CALL   ChangeBasis3D(3,NGeo,PP_N,Vdm_CLNGeo_CLN,   XCL_Ngeo                             ,XCL_N)

  !1.b) Jacobi Matrix of d/dxi_dd(X_nn): dXCL_NGeo(dd,nn,i,j,k))
  dXCL_NGeo=0.
  DO k=0,Ngeo; DO j=0,Ngeo; DO i=0,Ngeo
    ! Matrix-vector multiplication
    DO ll=0,Ngeo
      dXCL_Ngeo(1,:,i,j,k)=dXCL_Ngeo(1,:,i,j,k) + DCL_Ngeo(i,ll)*XCL_Ngeo(:,ll,j,k)
      dXCL_Ngeo(2,:,i,j,k)=dXCL_Ngeo(2,:,i,j,k) + DCL_Ngeo(j,ll)*XCL_Ngeo(:,i,ll,k)
      dXCL_Ngeo(3,:,i,j,k)=dXCL_Ngeo(3,:,i,j,k) + DCL_Ngeo(k,ll)*XCL_Ngeo(:,i,j,ll)
    END DO !l=0,N
  END DO; END DO; END DO !i,j,k=0,Ngeo

  ! 1.c)Jacobians! grad(X_1) (grad(X_2) x grad(X_3))
  ! Compute Jacobian on NGeo and then interpolate:
  ! required to guarantee conservativity when restarting with N<NGeo
  CALL ChangeBasis3D(3,Ngeo,NgeoRef,Vdm_CLNGeo_NgeoRef,dXCL_NGeo(:,1,:,:,:),dX_NgeoRef(:,1,:,:,:))
  CALL ChangeBasis3D(3,Ngeo,NgeoRef,Vdm_CLNGeo_NgeoRef,dXCL_NGeo(:,2,:,:,:),dX_NgeoRef(:,2,:,:,:))
  CALL ChangeBasis3D(3,Ngeo,NgeoRef,Vdm_CLNGeo_NgeoRef,dXCL_NGeo(:,3,:,:,:),dX_NgeoRef(:,3,:,:,:))
  DO k=0,NgeoRef; DO j=0,NgeoRef; DO i=0,NgeoRef
    detJac_Ref(1,i,j,k,iElem)=detJac_Ref(1,i,j,k,iElem) & 
      + dX_NgeoRef(1,1,i,j,k)*(dX_NgeoRef(2,2,i,j,k)*dX_NgeoRef(3,3,i,j,k) - dX_NgeoRef(3,2,i,j,k)*dX_NgeoRef(2,3,i,j,k))  &
      + dX_NgeoRef(2,1,i,j,k)*(dX_NgeoRef(3,2,i,j,k)*dX_NgeoRef(1,3,i,j,k) - dX_NgeoRef(1,2,i,j,k)*dX_NgeoRef(3,3,i,j,k))  &
      + dX_NgeoRef(3,1,i,j,k)*(dX_NgeoRef(1,2,i,j,k)*dX_NgeoRef(2,3,i,j,k) - dX_NgeoRef(2,2,i,j,k)*dX_NgeoRef(1,3,i,j,k))  
  END DO; END DO; END DO !i,j,k=0,NgeoRef

  IF(interpolateFromTree)THEN
    !interpolate detJac to the GaussPoints
    DO i=0,NgeoRef
      dxi=0.5*(xiRef(i)+1.)*Length
      CALL LagrangeInterpolationPolys(xi0(1) + dxi(1),NgeoRef,xiRef,wBaryRef,Vdm_xi_Ref(  i,:))
      CALL LagrangeInterpolationPolys(xi0(2) + dxi(2),NgeoRef,xiRef,wBaryRef,Vdm_eta_Ref( i,:))
      CALL LagrangeInterpolationPolys(xi0(3) + dxi(3),NgeoRef,xiRef,wBaryRef,Vdm_zeta_Ref(i,:))
    END DO
    tmp=DetJac_Ref(:,:,:,:,iElem)
    CALL ChangeBasis3D_XYZ(1,NgeoRef,NgeoRef,Vdm_xi_Ref,Vdm_eta_Ref,Vdm_zeta_Ref,&
                           tmp,DetJac_Ref(:,:,:,:,iElem))
  END IF
  ! interpolate detJac_ref to the solution points
  CALL ChangeBasis3D(1,NgeoRef,PP_N,Vdm_NgeoRef_N,DetJac_Ref(:,:,:,:,iElem),DetJac_N)

  ! assign to global Variable sJ
  DO k=0,PP_N; DO j=0,PP_N; DO i=0,PP_N
    sJ(i,j,k,iElem,0)=1./DetJac_N(1,i,j,k)
  END DO; END DO; END DO !i,j,k=0,PP_N

  ! check for negative Jacobians
  DO k=0,PP_N; DO j=0,PP_N; DO i=0,PP_N
    IF(detJac_N(1,i,j,k).LE.0.)&
      WRITE(Unit_StdOut,*) 'Negative Jacobian found on Gauss point. Coords:', Elem_xGP(:,i,j,k,iElem)
  END DO; END DO; END DO !i,j,k=0,N
  ! check scaled Jacobians
  scaledJac(2)=MINVAL(detJac_N(1,:,:,:))/MAXVAL(detJac_N(1,:,:,:))
  IF(scaledJac(2).LT.0.01) THEN
    WRITE(Unit_StdOut,*) 'Too small scaled Jacobians found (CL/Gauss):', scaledJac
    CALL abort(__STAMP__,&
      'Scaled Jacobian lower then tolerance in global element:',iElem+offsetElem)
  END IF

  !2.a) Jacobi Matrix of d/dxi_dd(X_nn): dXCL_N(dd,nn,i,j,k))
  ! N>=Ngeo: interpolate from dXCL_Ngeo (default)
  ! N< Ngeo: directly derive XCL_N
  IF(PP_N.GE.NGeo)THEN !compute first derivative on Ngeo and then interpolate
    CALL ChangeBasis3D(3,NGeo,PP_N,Vdm_CLNGeo_CLN,dXCL_NGeo(:,1,:,:,:),dXCL_N(:,1,:,:,:,iElem))
    CALL ChangeBasis3D(3,NGeo,PP_N,Vdm_CLNGeo_CLN,dXCL_NGeo(:,2,:,:,:),dXCL_N(:,2,:,:,:,iElem))
    CALL ChangeBasis3D(3,NGeo,PP_N,Vdm_CLNGeo_CLN,dXCL_NGeo(:,3,:,:,:),dXCL_N(:,3,:,:,:,iElem))
  ELSE  !N<Ngeo: first interpolate and then compute derivative (important if curved&periodic)
    DO k=0,PP_N; DO j=0,PP_N; DO i=0,PP_N
      ! Matrix-vector multiplication
      ASSOCIATE(dXCL => dXCL_N(:,:,i,j,k,iElem))
      DO ll=0,PP_N
        dXCL(1,:)=dXCL(1,:) + DCL_N(i,ll)*XCL_N(:,ll,j,k)
        dXCL(2,:)=dXCL(2,:) + DCL_N(j,ll)*XCL_N(:,i,ll,k)
        dXCL(3,:)=dXCL(3,:) + DCL_N(k,ll)*XCL_N(:,i,j,ll)
      END DO !l=0,N
      END ASSOCIATE
    END DO; END DO; END DO !i,j,k=0,N
  END IF !N>=Ngeo

  JaCL_N=0.
  IF(crossProductMetrics)THEN
    ! exact (cross-product) form
    DO k=0,PP_N; DO j=0,PP_N; DO i=0,PP_N
      ASSOCIATE(dXCL => dXCL_N(:,:,i,j,k,iElem))
      ! exact (cross-product) form
      ! Ja(:)^nn = ( d/dxi_(nn+1) XCL_N(:) ) x (d/xi_(nn+2) XCL_N(:))
      !
      ! JaCL_N(dd,nn) = dXCL_N(dd+1,nn+1)*dXCL_N(dd+2,nn+2) -dXCL_N(dd+1,nn+2)*dXCL_N(dd+2,nn+1)
      JaCL_N(1,1,i,j,k)=dXCL(2,2)*dXCL(3,3) - dXCL(2,3)*dXCL(3,2)  
      JaCL_N(2,1,i,j,k)=dXCL(3,2)*dXCL(1,3) - dXCL(3,3)*dXCL(1,2)  
      JaCL_N(3,1,i,j,k)=dXCL(1,2)*dXCL(2,3) - dXCL(1,3)*dXCL(2,2)  
      JaCL_N(1,2,i,j,k)=dXCL(2,3)*dXCL(3,1) - dXCL(2,1)*dXCL(3,3)  
      JaCL_N(2,2,i,j,k)=dXCL(3,3)*dXCL(1,1) - dXCL(3,1)*dXCL(1,3)  
      JaCL_N(3,2,i,j,k)=dXCL(1,3)*dXCL(2,1) - dXCL(1,1)*dXCL(2,3)  
      JaCL_N(1,3,i,j,k)=dXCL(2,1)*dXCL(3,2) - dXCL(2,2)*dXCL(3,1)  
      JaCL_N(2,3,i,j,k)=dXCL(3,1)*dXCL(1,2) - dXCL(3,2)*dXCL(1,1)  
      JaCL_N(3,3,i,j,k)=dXCL(1,1)*dXCL(2,2) - dXCL(1,2)*dXCL(2,1)  
      END ASSOCIATE
    END DO; END DO; END DO !i,j,k=0,N
  ELSE ! curl metrics
    ! invariant curl form, as cross product: R^dd = 1/2( XCL_N(:) x (d/dxi_dd XCL_N(:)))
    !
    !R_CL_N(dd,nn)=1/2*( XCL_N(nn+2)* d/dxi_dd XCL_N(nn+1) - XCL_N(nn+1)* d/dxi_dd XCL_N(nn+2))
    DO k=0,PP_N; DO j=0,PP_N; DO i=0,PP_N
      ASSOCIATE(dXCL => dXCL_N(:,:,i,j,k,iElem))
      R_CL_N(:,1,i,j,k)=0.5*(XCL_N(3,i,j,k)*dXCL(:,2) - XCL_N(2,i,j,k)*dXCL(:,3) )
      R_CL_N(:,2,i,j,k)=0.5*(XCL_N(1,i,j,k)*dXCL(:,3) - XCL_N(3,i,j,k)*dXCL(:,1) )
      R_CL_N(:,3,i,j,k)=0.5*(XCL_N(2,i,j,k)*dXCL(:,1) - XCL_N(1,i,j,k)*dXCL(:,2) ) 
      END ASSOCIATE
    END DO; END DO; END DO !i,j,k=0,N
    ! Metrics are the curl of R:  Ja(:)^nn = -(curl R_CL(:,nn))
    ! JaCL_N(dd,nn)= -[d/dxi_(dd+1) RCL(dd+2,nn) - d/dxi_(dd+2) RCL(dd+1,nn) ]
    !              =   d/dxi_(dd+2) RCL(dd+1,nn) - d/dxi_(dd+1) RCL(dd+2,nn) 
    DO k=0,PP_N; DO j=0,PP_N; DO i=0,PP_N
      ASSOCIATE(JaCL => JaCL_N(:,:,i,j,k))
      DO q=0,PP_N
        JaCL(1,:)=JaCL(1,:) - DCL_N(j,q)*R_CL_N(3,:,i,q,k)
        JaCL(2,:)=JaCL(2,:) - DCL_N(k,q)*R_CL_N(1,:,i,j,q)
        JaCL(3,:)=JaCL(3,:) - DCL_N(i,q)*R_CL_N(2,:,q,j,k)
      END DO!q=0,PP_N
      DO q=0,PP_N
        JaCL(1,:)=JaCL(1,:) + DCL_N(k,q)*R_CL_N(2,:,i,j,q) 
        JaCL(2,:)=JaCL(2,:) + DCL_N(i,q)*R_CL_N(3,:,q,j,k) 
        JaCL(3,:)=JaCL(3,:) + DCL_N(j,q)*R_CL_N(1,:,i,q,k) 
      END DO!q=0,PP_N
      END ASSOCIATE
! same with only one loop, gives different roundoff ...
!      DO q=0,PP_N
!        JaCL_N(1,:,i,j,k)=JaCL_N(1,:,i,j,k) - DCL_N(j,q)*R_CL_N(3,:,i,q,k) + DCL_N(k,q)*R_CL_N(2,:,i,j,q)
!        JaCL_N(2,:,i,j,k)=JaCL_N(2,:,i,j,k) - DCL_N(k,q)*R_CL_N(1,:,i,j,q) + DCL_N(i,q)*R_CL_N(3,:,q,j,k)
!        JaCL_N(3,:,i,j,k)=JaCL_N(3,:,i,j,k) - DCL_N(i,q)*R_CL_N(2,:,q,j,k) + DCL_N(j,q)*R_CL_N(1,:,i,q,k)
!      END DO!q=0,PP_N
    END DO; END DO; END DO !i,j,k=0,N
  END IF !crossProductMetrics


  IF(interpolateFromTree)THEN
    ! interpolate Metrics from Cheb-Lobatto N on tree level onto GaussPoints N on quad level
    DO i=0,PP_N
      dxi=0.5*(xGP(i)+1.)*length
      CALL LagrangeInterpolationPolys(xi0(1) + dxi(1),PP_N,xiCL_N,wBaryCL_N,Vdm_xi_N(  i,:))
      CALL LagrangeInterpolationPolys(xi0(2) + dxi(2),PP_N,xiCL_N,wBaryCL_N,Vdm_eta_N( i,:))
      CALL LagrangeInterpolationPolys(xi0(3) + dxi(3),PP_N,xiCL_N,wBaryCL_N,Vdm_zeta_N(i,:))
    END DO
    CALL ChangeBasis3D_XYZ(3,PP_N,PP_N,Vdm_xi_N,Vdm_eta_N,Vdm_zeta_N,JaCL_N(1,:,:,:,:),Metrics_fTilde(:,:,:,:,iElem,0))
    CALL ChangeBasis3D_XYZ(3,PP_N,PP_N,Vdm_xi_N,Vdm_eta_N,Vdm_zeta_N,JaCL_N(2,:,:,:,:),Metrics_gTilde(:,:,:,:,iElem,0))
    CALL ChangeBasis3D_XYZ(3,PP_N,PP_N,Vdm_xi_N,Vdm_eta_N,Vdm_zeta_N,JaCL_N(3,:,:,:,:),Metrics_hTilde(:,:,:,:,iElem,0))
    ! for the metrics and the jacobian, we have to take into account the level !!!!!
    Metrics_fTilde(:,:,:,:,iElem,0)=(length(1)/2.)**2*Metrics_fTilde(:,:,:,:,iElem,0)
    Metrics_gTilde(:,:,:,:,iElem,0)=(length(2)/2.)**2*Metrics_gTilde(:,:,:,:,iElem,0)
    Metrics_hTilde(:,:,:,:,iElem,0)=(length(3)/2.)**2*Metrics_hTilde(:,:,:,:,iElem,0)
    sJ(:,:,:,iElem,0)=(8./PRODUCT(length))*sJ(:,:,:,iElem,0) ! scale down sJ

    ! interpolate Metrics and grid to Cheb-Lobatto on quadrant level for Surface metrics
    DO i=0,PP_N
      dxi=0.5*(xiCL_N(i)+1.)*length
      CALL LagrangeInterpolationPolys(xi0(1) + dxi(1),PP_N,xiCL_N,wBaryCL_N,Vdm_xi_N(  i,:))
      CALL LagrangeInterpolationPolys(xi0(2) + dxi(2),PP_N,xiCL_N,wBaryCL_N,Vdm_eta_N( i,:))
      CALL LagrangeInterpolationPolys(xi0(3) + dxi(3),PP_N,xiCL_N,wBaryCL_N,Vdm_zeta_N(i,:))
    END DO
    CALL ChangeBasis3D_XYZ(3,PP_N,PP_N,Vdm_xi_N,Vdm_eta_N,Vdm_zeta_N,XCL_N            ,XCL_N_quad            )
    CALL ChangeBasis3D_XYZ(3,PP_N,PP_N,Vdm_xi_N,Vdm_eta_N,Vdm_zeta_N,JaCL_N(1,:,:,:,:),JaCL_N_quad(1,:,:,:,:))
    CALL ChangeBasis3D_XYZ(3,PP_N,PP_N,Vdm_xi_N,Vdm_eta_N,Vdm_zeta_N,JaCL_N(2,:,:,:,:),JaCL_N_quad(2,:,:,:,:))
    CALL ChangeBasis3D_XYZ(3,PP_N,PP_N,Vdm_xi_N,Vdm_eta_N,Vdm_zeta_N,JaCL_N(3,:,:,:,:),JaCL_N_quad(3,:,:,:,:))
    !TODO: scale Ja for anisotropic
    JaCL_N_quad(:,1,:,:,:)=(length(2)*length(3)/4.)*JaCL_N_quad(:,1,:,:,:)
    JaCL_N_quad(:,2,:,:,:)=(length(1)*length(3)/4.)*JaCL_N_quad(:,2,:,:,:)
    JaCL_N_quad(:,3,:,:,:)=(length(1)*length(2)/4.)*JaCL_N_quad(:,3,:,:,:)
    CALL CalcSurfMetrics(PP_N,JaCL_N_quad,XCL_N_quad,Vdm_CLN_N,iElem,&
                         NormVec,TangVec1,TangVec2,SurfElem,Face_xGP,Ja_Face)
  ELSE
    ! interpolate Metrics from Cheb-Lobatto N onto GaussPoints N
    CALL ChangeBasis3D(3,PP_N,PP_N,Vdm_CLN_N,JaCL_N(1,:,:,:,:),Metrics_fTilde(:,:,:,:,iElem,0))
    CALL ChangeBasis3D(3,PP_N,PP_N,Vdm_CLN_N,JaCL_N(2,:,:,:,:),Metrics_gTilde(:,:,:,:,iElem,0))
    CALL ChangeBasis3D(3,PP_N,PP_N,Vdm_CLN_N,JaCL_N(3,:,:,:,:),Metrics_hTilde(:,:,:,:,iElem,0))
    CALL CalcSurfMetrics(PP_N,JaCL_N,XCL_N,Vdm_CLN_N,iElem,&
                         NormVec,TangVec1,TangVec2,SurfElem,Face_xGP,Ja_Face)
  END IF
END DO !iElem=1,nElems

END SUBROUTINE CalcMetrics



!==================================================================================================================================
!> Prepares computation of the faces' normal, tangential vectors, surface area and Gauss points from volume metrics.
!> Input is JaCL_N, the 3D element metrics on Cebychev-Lobatto points.
!> For each side the volume metrics are interpolated to the surface and rotated into the side reference frame. 
!==================================================================================================================================
SUBROUTINE CalcSurfMetrics(Nloc,JaCL_N,XCL_N,Vdm_CLN_N,iElem,NormVec,TangVec1,TangVec2,SurfElem,Face_xGP,Ja_Face)
! MODULES
USE MOD_Mathtools,      ONLY:CROSS
USE MOD_Mesh_Vars,      ONLY:ElemToSide,MortarType,nSides
USE MOD_Mesh_Vars,      ONLY:NormalDirs,TangDirs,NormalSigns
USE MOD_Mappings,       ONLY:SideToVol2
USE MOD_ChangeBasis,    ONLY:ChangeBasis2D
USE MOD_Mortar_Metrics, ONLY:Mortar_CalcSurfMetrics
!----------------------------------------------------------------------------------------------------------------------------------
IMPLICIT NONE
!----------------------------------------------------------------------------------------------------------------------------------
! INPUT/OUTPUT VARIABLES
INTEGER,INTENT(IN) :: Nloc                                !< (IN) polynomial degree
INTEGER,INTENT(IN) :: iElem                               !< (IN) element index
REAL,INTENT(IN)    :: JaCL_N(  3,3,0:Nloc,0:Nloc,0:Nloc)  !< (IN) volume metrics of element
REAL,INTENT(IN)    :: XCL_N(     3,0:Nloc,0:Nloc,0:Nloc)  !< (IN) element geo. interpolation points (CL)
REAL,INTENT(IN)    :: Vdm_CLN_N(   0:Nloc,0:Nloc)         !< (IN) Vandermonde matrix from Cheby-Lob on N to final nodeset on N
REAL,INTENT(OUT)   ::    NormVec(3,0:Nloc,0:Nloc,0:FV_ENABLED,1:nSides) !< (OUT) element face normal vectors
REAL,INTENT(OUT)   ::   TangVec1(3,0:Nloc,0:Nloc,0:FV_ENABLED,1:nSides) !< (OUT) element face tangential vectors
REAL,INTENT(OUT)   ::   TangVec2(3,0:Nloc,0:Nloc,0:FV_ENABLED,1:nSides) !< (OUT) element face tangential vectors
REAL,INTENT(OUT)   ::   SurfElem(  0:Nloc,0:Nloc,0:FV_ENABLED,1:nSides) !< (OUT) element face surface area
REAL,INTENT(OUT)   ::   Face_xGP(3,0:Nloc,0:Nloc,0:FV_ENABLED,1:nSides) !< (OUT) element face interpolation points
REAL,INTENT(OUT),OPTIONAL :: Ja_Face(3,3,0:Nloc,0:Nloc,1:nSides)  !< (OUT) surface metrics
!----------------------------------------------------------------------------------------------------------------------------------
! LOCAL VARIABLES
<<<<<<< HEAD
INTEGER            :: p,q,ijk(2),dd,iLocSide,SideID,SideID2,iMortar,nbSideIDs(4)
=======
INTEGER            :: p,q,pq(2),dd,iLocSide,SideID,SideID2,iMortar,nbSideIDs(4),flip
>>>>>>> 6121f328
INTEGER            :: NormalDir,TangDir
REAL               :: NormalSign
REAL               :: Ja_Face_l(3,3,0:Nloc,0:Nloc)
REAL               :: Mortar_Ja(3,3,0:Nloc,0:Nloc,4)
REAL               :: Mortar_xGP( 3,0:Nloc,0:Nloc,4)
REAL               :: tmp(        3,0:Nloc,0:Nloc)
REAL               :: tmp2(       3,0:Nloc,0:Nloc)
!==================================================================================================================================

#if PP_dim == 3
DO iLocSide=1,6
<<<<<<< HEAD
#else    
DO iLocSide=2,5
#endif    
  IF(ElemToSide(E2S_FLIP,iLocSide,iElem).NE.0) CYCLE ! only master sides with flip=0
=======
  flip = ElemToSide(E2S_FLIP,iLocSide,iElem)
  IF(flip.NE.0) CYCLE ! only master sides with flip=0
>>>>>>> 6121f328
  SideID=ElemToSide(E2S_SIDE_ID,iLocSide,iElem)

  SELECT CASE(iLocSide)
  CASE(XI_MINUS)
    tmp=XCL_N(1:3,0   ,:   ,:   )
  CASE(XI_PLUS)
    tmp=XCL_N(1:3,Nloc,:   ,:   )
  CASE(ETA_MINUS)
    tmp=XCL_N(1:3,:   ,0   ,:   )
  CASE(ETA_PLUS)
    tmp=XCL_N(1:3,:   ,Nloc,:   )
  CASE(ZETA_MINUS)
    tmp=XCL_N(1:3,:   ,:   ,0   )
  CASE(ZETA_PLUS)
    tmp=XCL_N(1:3,:   ,:   ,Nloc)
  END SELECT
  CALL ChangeBasis2D(3,Nloc,Nloc,Vdm_CLN_N,tmp,tmp2)
  ! turn into right hand system of side
  DO q=0,Nloc; DO p=0,Nloc
<<<<<<< HEAD
    ijk=SideToVol2(Nloc,p,q,0,iLocSide,3)
=======
    pq=SideToVol2(Nloc,p,q,flip,iLocSide)
>>>>>>> 6121f328
    ! Compute Face_xGP for sides
    Face_xGP(1:3,p,q,0,sideID)=tmp2(:,ijk(1),ijk(2))
  END DO; END DO ! p,q

  DO dd=1,3
    SELECT CASE(iLocSide)
    CASE(XI_MINUS)
      tmp=JaCL_N(dd,1:3,0   ,:   ,:   )
    CASE(XI_PLUS)
      tmp=JaCL_N(dd,1:3,Nloc,:   ,:   )
    CASE(ETA_MINUS)
      tmp=JaCL_N(dd,1:3,:   ,0   ,:   )
    CASE(ETA_PLUS)
      tmp=JaCL_N(dd,1:3,:   ,Nloc,:   )
    CASE(ZETA_MINUS)
      tmp=JaCL_N(dd,1:3,:   ,:   ,0   )
    CASE(ZETA_PLUS)
      tmp=JaCL_N(dd,1:3,:   ,:   ,Nloc)
    END SELECT
    CALL ChangeBasis2D(3,Nloc,Nloc,Vdm_CLN_N,tmp,tmp2)
    ! turn into right hand system of side
    DO q=0,Nloc; DO p=0,Nloc
<<<<<<< HEAD
      ijk=SideToVol2(Nloc,p,q,0,iLocSide,3)
      Ja_Face_l(dd,1:3,p,q)=tmp2(:,ijk(1),ijk(2))
=======
      pq=SideToVol2(Nloc,p,q,flip,iLocSide)
      Ja_Face_l(dd,1:3,p,q)=tmp2(:,pq(1),pq(2))
>>>>>>> 6121f328
    END DO; END DO ! p,q
  END DO ! dd
  IF(PRESENT(Ja_Face)) Ja_Face(:,:,:,:,SideID)=Ja_Face_l


  NormalDir=NormalDirs(iLocSide); TangDir=TangDirs(iLocSide); NormalSign=NormalSigns(iLocSide)
  CALL SurfMetricsFromJa(Nloc,NormalDir,TangDir,NormalSign,Ja_Face_l,&
                         NormVec(:,:,:,0,SideID),TangVec1(:,:,:,0,SideID),&
                         TangVec2(:,:,:,0,SideID),SurfElem(:,:,0,SideID))

  !compute metrics for mortar faces, interpolate Ja_Face to small sides
  IF(MortarType(1,SideID).GT.0)THEN
    CALL Mortar_CalcSurfMetrics(SideID,Nloc,Ja_Face_l,Face_xGP(:,:,:,0,SideID),&
                                            Mortar_Ja,Mortar_xGP,nbSideIDs)
    DO iMortar=1,4
      SideID2=nbSideIDs(iMortar)
      IF(SideID2.LT.1) CYCLE ! for MPI sides some sides are built from the inside and for type 2/3 there are only 2 neighbours
      IF(PRESENT(Ja_Face)) Ja_Face(:,:,:,:,SideID2)=Mortar_Ja(:,:,:,:,iMortar)
      Face_xGP(:,:,:,0,SideID2) = Mortar_xGP(:,:,:,iMortar)
      CALL SurfMetricsFromJa(Nloc,NormalDir,TangDir,NormalSign,Mortar_Ja(:,:,:,:,iMortar),&
                             NormVec(:,:,:,0,SideID2),TangVec1(:,:,:,0,SideID2),&
                             TangVec2(:,:,:,0,SideID2),SurfElem(:,:,0,SideID2))
    END DO

  END IF
END DO

END SUBROUTINE CalcSurfMetrics

!==================================================================================================================================
!> Computes surface normal and tangential vectors and surface area from surface metrics Ja_Face.
!==================================================================================================================================
SUBROUTINE SurfMetricsFromJa(Nloc,NormalDir,TangDir,NormalSign,Ja_Face,NormVec,TangVec1,TangVec2,SurfElem)
! MODULES
USE MOD_Mathtools,ONLY:CROSS
!----------------------------------------------------------------------------------------------------------------------------------
IMPLICIT NONE
!----------------------------------------------------------------------------------------------------------------------------------
! INPUT/OUTPUT VARIABLES
INTEGER,INTENT(IN) :: Nloc                       !< polynomial degree
INTEGER,INTENT(IN) :: NormalDir                  !< direction of normal vector
INTEGER,INTENT(IN) :: TangDir                    !< direction of 1. tangential vector
REAL,INTENT(IN)    :: NormalSign                 !< sign of normal vector
REAL,INTENT(IN)    :: Ja_Face(3,3,0:Nloc,0:Nloc) !< face metrics
REAL,INTENT(OUT)   ::   NormVec(3,0:Nloc,0:Nloc) !< element face normal vectors
REAL,INTENT(OUT)   ::  TangVec1(3,0:Nloc,0:Nloc) !< element face tangential vectors
REAL,INTENT(OUT)   ::  TangVec2(3,0:Nloc,0:Nloc) !< element face tangential vectors
REAL,INTENT(OUT)   ::  SurfElem(  0:Nloc,0:Nloc) !< element face surface area
!----------------------------------------------------------------------------------------------------------------------------------
! LOCAL VARIABLES
INTEGER            :: p,q
!==================================================================================================================================
DO q=0,Nloc; DO p=0,Nloc
  SurfElem(  p,q) = SQRT(SUM(Ja_Face(NormalDir,:,p,q)**2))
  NormVec( :,p,q) = NormalSign*Ja_Face(NormalDir,:,p,q)/SurfElem(p,q)
  TangVec1(:,p,q) = Ja_Face(TangDir,:,p,q) - SUM(Ja_Face(TangDir,:,p,q)*NormVec(:,p,q)) &
                    *NormVec(:,p,q)
  TangVec1(:,p,q) = TangVec1(:,p,q)/SQRT(SUM(TangVec1(:,p,q)**2))
  TangVec2(:,p,q) = CROSS(NormVec(:,p,q),TangVec1(:,p,q))
END DO; END DO ! p,q
END SUBROUTINE SurfMetricsFromJa

END MODULE MOD_Metrics<|MERGE_RESOLUTION|>--- conflicted
+++ resolved
@@ -448,11 +448,7 @@
 REAL,INTENT(OUT),OPTIONAL :: Ja_Face(3,3,0:Nloc,0:Nloc,1:nSides)  !< (OUT) surface metrics
 !----------------------------------------------------------------------------------------------------------------------------------
 ! LOCAL VARIABLES
-<<<<<<< HEAD
-INTEGER            :: p,q,ijk(2),dd,iLocSide,SideID,SideID2,iMortar,nbSideIDs(4)
-=======
 INTEGER            :: p,q,pq(2),dd,iLocSide,SideID,SideID2,iMortar,nbSideIDs(4),flip
->>>>>>> 6121f328
 INTEGER            :: NormalDir,TangDir
 REAL               :: NormalSign
 REAL               :: Ja_Face_l(3,3,0:Nloc,0:Nloc)
@@ -464,15 +460,11 @@
 
 #if PP_dim == 3
 DO iLocSide=1,6
-<<<<<<< HEAD
 #else    
 DO iLocSide=2,5
 #endif    
-  IF(ElemToSide(E2S_FLIP,iLocSide,iElem).NE.0) CYCLE ! only master sides with flip=0
-=======
   flip = ElemToSide(E2S_FLIP,iLocSide,iElem)
   IF(flip.NE.0) CYCLE ! only master sides with flip=0
->>>>>>> 6121f328
   SideID=ElemToSide(E2S_SIDE_ID,iLocSide,iElem)
 
   SELECT CASE(iLocSide)
@@ -492,13 +484,9 @@
   CALL ChangeBasis2D(3,Nloc,Nloc,Vdm_CLN_N,tmp,tmp2)
   ! turn into right hand system of side
   DO q=0,Nloc; DO p=0,Nloc
-<<<<<<< HEAD
-    ijk=SideToVol2(Nloc,p,q,0,iLocSide,3)
-=======
-    pq=SideToVol2(Nloc,p,q,flip,iLocSide)
->>>>>>> 6121f328
+    pq=SideToVol2(Nloc,p,q,0,iLocSide,3)
     ! Compute Face_xGP for sides
-    Face_xGP(1:3,p,q,0,sideID)=tmp2(:,ijk(1),ijk(2))
+    Face_xGP(1:3,p,q,0,sideID)=tmp2(:,pq(1),pq(2))
   END DO; END DO ! p,q
 
   DO dd=1,3
@@ -519,13 +507,8 @@
     CALL ChangeBasis2D(3,Nloc,Nloc,Vdm_CLN_N,tmp,tmp2)
     ! turn into right hand system of side
     DO q=0,Nloc; DO p=0,Nloc
-<<<<<<< HEAD
-      ijk=SideToVol2(Nloc,p,q,0,iLocSide,3)
-      Ja_Face_l(dd,1:3,p,q)=tmp2(:,ijk(1),ijk(2))
-=======
-      pq=SideToVol2(Nloc,p,q,flip,iLocSide)
+      pq=SideToVol2(Nloc,p,q,0,iLocSide,3)
       Ja_Face_l(dd,1:3,p,q)=tmp2(:,pq(1),pq(2))
->>>>>>> 6121f328
     END DO; END DO ! p,q
   END DO ! dd
   IF(PRESENT(Ja_Face)) Ja_Face(:,:,:,:,SideID)=Ja_Face_l

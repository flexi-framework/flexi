!=================================================================================================================================
! Copyright (c) 2010-2016  Prof. Claus-Dieter Munz 
! This file is part of FLEXI, a high-order accurate framework for numerically solving PDEs with discontinuous Galerkin methods.
! For more information see https://www.flexi-project.org and https://nrg.iag.uni-stuttgart.de/
!
! FLEXI is free software: you can redistribute it and/or modify it under the terms of the GNU General Public License 
! as published by the Free Software Foundation, either version 3 of the License, or (at your option) any later version.
!
! FLEXI is distributed in the hope that it will be useful, but WITHOUT ANY WARRANTY; without even the implied warranty
! of MERCHANTABILITY or FITNESS FOR A PARTICULAR PURPOSE. See the GNU General Public License v3.0 for more details.
!
! You should have received a copy of the GNU General Public License along with FLEXI. If not, see <http://www.gnu.org/licenses/>.
!=================================================================================================================================
#include "flexi.h"

!==================================================================================================================================
!> Module providing IO routines for parallel output in HDF5 format: solution, time averaged files, baseflow, record points,...
!==================================================================================================================================
MODULE MOD_HDF5_Output
! MODULES
USE MOD_IO_HDF5
IMPLICIT NONE
PRIVATE
!----------------------------------------------------------------------------------------------------------------------------------

INTERFACE WriteState
  MODULE PROCEDURE WriteState
END INTERFACE

INTERFACE WriteTimeAverage
  MODULE PROCEDURE WriteTimeAverage
END INTERFACE

INTERFACE WriteBaseflow
  MODULE PROCEDURE WriteBaseflow
END INTERFACE

INTERFACE FlushFiles
  MODULE PROCEDURE FlushFiles
END INTERFACE

INTERFACE WriteHeader
  MODULE PROCEDURE WriteHeader
END INTERFACE

!INTERFACE WriteArray
!  MODULE PROCEDURE WriteArray
!END INTERFACE

INTERFACE WriteAttribute
  MODULE PROCEDURE WriteAttribute
END INTERFACE

INTERFACE MarkWriteSuccessfull
  MODULE PROCEDURE MarkWriteSuccessfull
END INTERFACE

INTERFACE WriteAdditionalElemData
  MODULE PROCEDURE WriteAdditionalElemData
END INTERFACE

INTERFACE
  SUBROUTINE copy_userblock(outfilename,infilename) BIND(C)
      USE ISO_C_BINDING, ONLY: C_CHAR
      CHARACTER(KIND=C_CHAR) :: outfilename(*)
      CHARACTER(KIND=C_CHAR) :: infilename(*)
  END SUBROUTINE copy_userblock
END INTERFACE


PUBLIC :: WriteState,FlushFiles,WriteHeader,WriteTimeAverage,WriteBaseflow
PUBLIC :: WriteArray,WriteAttribute,GatheredWriteArray,WriteAdditionalElemData,MarkWriteSuccessfull
!==================================================================================================================================

CONTAINS


!==================================================================================================================================
!> Subroutine to write the solution U to HDF5 format
!> Is used for postprocessing and for restart
!==================================================================================================================================
SUBROUTINE WriteState(MeshFileName,OutputTime,FutureTime,isErrorFile)
! MODULES
USE MOD_PreProc
USE MOD_Globals
<<<<<<< HEAD
USE MOD_DG_Vars           ,ONLY: U
USE MOD_Output_Vars       ,ONLY: ProjectName,NOut,Vdm_N_NOut
USE MOD_Mesh_Vars         ,ONLY: offsetElem,nGlobalElems,sJ,nElems
USE MOD_ChangeBasisByDim  ,ONLY: ChangeBasisVolume
USE MOD_Equation_Vars     ,ONLY: StrVarNames
#if PP_dim == 2
USE MOD_2D                ,ONLY: ExpandArrayTo3D
#endif
=======
USE MOD_DG_Vars      ,ONLY: U
USE MOD_Output_Vars  ,ONLY: ProjectName,NOut,Vdm_N_NOut,WriteStateFiles
USE MOD_Mesh_Vars    ,ONLY: offsetElem,nGlobalElems,sJ,nElems
USE MOD_ChangeBasis  ,ONLY: ChangeBasis3D
USE MOD_Equation_Vars,ONLY: StrVarNames
>>>>>>> 8a4acf75
IMPLICIT NONE
!----------------------------------------------------------------------------------------------------------------------------------
! INPUT/OUTPUT VARIABLES
CHARACTER(LEN=*),INTENT(IN)    :: MeshFileName   !< file name of mesh used for simulation
REAL,INTENT(IN)                :: OutputTime     !< simulation time when output is performed
REAL,INTENT(IN)                :: FutureTime     !< hint, when next file will be written
LOGICAL,INTENT(IN)             :: isErrorFile    !< indicate whether an error file is written in case of a crashed simulation
!----------------------------------------------------------------------------------------------------------------------------------
! LOCAL VARIABLES
CHARACTER(LEN=255)             :: FileName,FileType
REAL                           :: StartT,EndT
REAL,POINTER                   :: UOut(:,:,:,:,:)
#if PP_dim == 2
REAL,ALLOCATABLE               :: UOutTmp(:,:,:,:,:)
#endif
REAL                           :: Utmp(5,0:PP_N,0:PP_N,0:PP_NZ)
REAL                           :: JN(1,0:PP_N,0:PP_N,0:PP_NZ),JOut(1,0:NOut,0:NOut,0:PP_NOutZ)
INTEGER                        :: iElem,i,j,k
INTEGER                        :: nVal(5)
!==================================================================================================================================
IF (.NOT.WriteStateFiles) RETURN
IF(MPIRoot)THEN
  WRITE(UNIT_stdOut,'(a)',ADVANCE='NO')' WRITE STATE TO HDF5 FILE...'
  GETTIME(StartT)
END IF

! Generate skeleton for the file with all relevant data on a single proc (MPIRoot)
FileType=MERGE('ERROR_State','State      ',isErrorFile)
FileName=TRIM(TIMESTAMP(TRIM(ProjectName)//'_'//TRIM(FileType),OutputTime))//'.h5'
IF(MPIRoot) CALL GenerateFileSkeleton(TRIM(FileName),'State',PP_nVar,NOut,StrVarNames,&
                                      MeshFileName,OutputTime,FutureTime,withUserblock=.TRUE.)

! Set size of output 
nVal=(/PP_nVar,NOut+1,NOut+1,PP_NOutZ+1,nElems/)

! build output data
IF(NOut.NE.PP_N)THEN
#if FV_ENABLED
  CALL Abort(__STAMP__, &
      "NOut not working for FV!")
#endif
  ! Project JU and J to NOut, compute U on Nout
  ALLOCATE(UOut(PP_nVar,0:NOut,0:NOut,0:PP_NOutZ,nElems))
  DO iElem=1,nElems
    JN(1,:,:,:)=1./sJ(:,:,:,iElem,0)
    DO k=0,PP_NZ; DO j=0,PP_N; DO i=0,PP_N
      Utmp(:,i,j,k)=U(:,i,j,k,iElem)*JN(1,i,j,k)
    END DO; END DO; END DO
    CALL ChangeBasisVolume(PP_nVar,PP_N,NOut,Vdm_N_NOut,&
                           Utmp,UOut(1:PP_nVar,:,:,:,iElem))
    ! Jacobian
    CALL ChangeBasisVolume(1,PP_N,NOut,Vdm_N_NOut,JN,JOut)
    DO k=0,PP_NOutZ; DO j=0,NOut; DO i=0,NOut
      UOut(:,i,j,k,iElem)=UOut(:,i,j,k,iElem)/JOut(1,i,j,k)
    END DO; END DO; END DO
  END DO
#if PP_dim == 2
  ! If the output should be done with a full third dimension in a two dimensional computation, we need to expand the solution
  IF (.NOT.output2D) THEN 
    ALLOCATE(UOutTmp(PP_nVar,0:NOut,0:NOut,0:PP_NOutZ,nElems))
    UOutTmp = UOut
    DEALLOCATE(UOut)
    ALLOCATE(UOut(PP_nVar,0:NOut,0:NOut,0:NOut,nElems))
    CALL ExpandArrayTo3D(5,nVal,4,Nout+1,UOutTmp,UOut)
    DEALLOCATE(UOutTmp)
    nVal=(/PP_nVar,NOut+1,NOut+1,NOut+1,nElems/)
  END IF
#endif

ELSE ! write state on same polynomial degree as the solution

#if PP_dim == 3
  UOut => U
#else
  IF (.NOT.output2D) THEN
    ! If the output should be done with a full third dimension in a two dimensional computation, we need to expand the solution
    ALLOCATE(UOut(PP_nVar,0:NOut,0:NOut,0:PP_N,nElems))
    CALL ExpandArrayTo3D(5,(/PP_nVar,PP_N+1,PP_N+1,PP_NZ+1,nElems/),4,Nout+1,U,UOut)
    ! Correct size of the output array
    nVal=(/PP_nVar,NOut+1,NOut+1,NOut+1,nElems/)
  ELSE
    UOut => U
  END IF
#endif
END IF ! (NOut.NE.PP_N)


! Reopen file and write DG solution
#if USE_MPI
CALL MPI_BARRIER(MPI_COMM_WORLD,iError)
#endif
CALL GatheredWriteArray(FileName,create=.FALSE.,&
                        DataSetName='DG_Solution', rank=5,&
                        nValGlobal=(/PP_nVar,NOut+1,NOut+1,NOut+1,nGlobalElems/),&
                        nVal=nVal                                              ,&
                        offset=    (/0,      0,     0,     0,     offsetElem/),&
                        collective=.TRUE.,RealArray=UOut)

! Deallocate UOut only if we did not point to U
IF((PP_N .NE. NOut).OR.((PP_dim .EQ. 2).AND.(.NOT.output2D))) DEALLOCATE(UOut)

CALL WriteAdditionalElemData(FileName,ElementOut)
CALL WriteAdditionalFieldData(FileName,FieldOut)


IF(MPIRoot)THEN
  CALL MarkWriteSuccessfull(FileName)
  GETTIME(EndT)
  WRITE(UNIT_stdOut,'(A,F0.3,A)',ADVANCE='YES')'DONE  [',EndT-StartT,'s]'
END IF
END SUBROUTINE WriteState


!==================================================================================================================================
!> This routine is a wrapper routine for WriteArray and first gathers all output arrays of an MPI sub group,
!> then only the master will write the data. Significantly reduces IO overhead for a large number of processes!
!==================================================================================================================================
SUBROUTINE GatheredWriteArray(FileName,create,DataSetName,rank,nValGlobal,nVal,offset,collective,RealArray,IntArray,StrArray)
! MODULES
USE MOD_Globals
IMPLICIT NONE
!----------------------------------------------------------------------------------------------------------------------------------
! INPUT/OUTPUT VARIABLES
CHARACTER(LEN=*),INTENT(IN)    :: FileName          !< Name of the file to write to
CHARACTER(LEN=*),INTENT(IN)    :: DataSetName       !< Name of the dataset to write
LOGICAL,INTENT(IN)             :: create            !< Should the file be created or not
LOGICAL,INTENT(IN)             :: collective        !< Collective write or not
INTEGER,INTENT(IN)             :: rank              !< Rank of array
INTEGER,INTENT(IN)             :: nVal(rank)        !< Local number of variables in each rank
INTEGER,INTENT(IN)             :: nValGlobal(rank)  !< Global number of variables in each rank
INTEGER,INTENT(IN)             :: offset(rank)      !< Offset in each rank
REAL              ,INTENT(IN),OPTIONAL,TARGET :: RealArray(PRODUCT(nVal)) !< Real array to write
INTEGER           ,INTENT(IN),OPTIONAL,TARGET :: IntArray( PRODUCT(nVal)) !< Integer array to write
CHARACTER(LEN=255),INTENT(IN),OPTIONAL,TARGET :: StrArray( PRODUCT(nVal)) !< String array to write
!----------------------------------------------------------------------------------------------------------------------------------
! LOCAL VARIABLES
#if USE_MPI
REAL,              ALLOCATABLE :: UReal(:)
CHARACTER(LEN=255),ALLOCATABLE :: UStr(:)
INTEGER,           ALLOCATABLE :: UInt(:)
INTEGER                        :: i,nValGather(rank),nDOFLocal
INTEGER,DIMENSION(nLocalProcs) :: nDOFPerNode,offsetNode
!==================================================================================================================================
IF(gatheredWrite)THEN
  IF(ANY(offset(1:rank-1).NE.0)) &
    CALL abort(__STAMP__,'Offset only allowed in last dimension for gathered IO.')

  ! Get last dim of each array on IO nodes
  nDOFLocal=PRODUCT(nVal)
  CALL MPI_GATHER(nDOFLocal,1,MPI_INTEGER,nDOFPerNode,1,MPI_INTEGER,0,MPI_COMM_NODE,iError)

  ! Allocate big array and compute offsets of small arrs inside big
  offsetNode=0
  IF(MPILocalRoot)THEN
    nValGather=nVal
    nValGather(rank)=SUM(nDOFPerNode)/PRODUCT(nVal(1:rank-1))
    DO i=2,nLocalProcs
      offsetNode(i)=offsetNode(i-1)+nDOFPerNode(i-1)
    END DO
    IF(PRESENT(RealArray)) ALLOCATE(UReal(PRODUCT(nValGather)))
    IF(PRESENT(IntArray))  ALLOCATE(UInt( PRODUCT(nValGather)))
    IF(PRESENT(StrArray))  ALLOCATE(UStr( PRODUCT(nValGather)))
  ELSE
    IF(PRESENT(RealArray)) ALLOCATE(UReal(1))
    IF(PRESENT(IntArray))  ALLOCATE(UInt( 1))
    IF(PRESENT(StrArray))  ALLOCATE(UStr( 1))
  ENDIF

  ! Gather small arrays on IO nodes
  IF(PRESENT(RealArray)) CALL MPI_GATHERV(RealArray,nDOFLocal,MPI_DOUBLE_PRECISION,&
                                          UReal,nDOFPerNode,offsetNode,MPI_DOUBLE_PRECISION,0,MPI_COMM_NODE,iError)
  IF(PRESENT(IntArray))  CALL MPI_GATHERV(IntArray, nDOFLocal,MPI_INTEGER,&
                                          UInt, nDOFPerNode,offsetNode,MPI_INTEGER,0,MPI_COMM_NODE,iError)
  !IF(PRESENT(StrArray))  CALL MPI_GATHERV(RealArray,nDOFLocal,MPI_DOUBLE_PRECISION,&
  !                                        UReal,nDOFPerNode, offsetNode,MPI_DOUBLE_PRECISION,0,MPI_COMM_NODE,iError)

  IF(MPILocalRoot)THEN
    ! Reopen file and write DG solution (only IO nodes)
    CALL OpenDataFile(FileName,create=create,single=.FALSE.,readOnly=.FALSE.,communicatorOpt=MPI_COMM_LEADERS)
    IF(PRESENT(RealArray)) CALL WriteArray(DataSetName,rank,nValGlobal,nValGather,&
                                                 offset,collective=collective,RealArray=UReal)
    IF(PRESENT(IntArray))  CALL WriteArray(DataSetName,rank,nValGlobal,nValGather,&
                                                 offset,collective=collective,IntArray =UInt)
    !IF(PRESENT(StrArray))  CALL WriteArray(DataSetName,rank,nValGlobal,nValGather,&
    !                                             offset,collective=collective,StrArr =UStr)
    CALL CloseDataFile()
  END IF

  SDEALLOCATE(UReal)
  SDEALLOCATE(UInt)
  SDEALLOCATE(UStr)
ELSE
#endif
  CALL OpenDataFile(FileName,create=create,single=.FALSE.,readOnly=.FALSE.)
  IF(PRESENT(RealArray)) CALL WriteArray(DataSetName,rank,nValGlobal,nVal,&
                                               offset,collective,RealArray=RealArray)
  IF(PRESENT(IntArray))  CALL WriteArray(DataSetName,rank,nValGlobal,nVal,&
                                               offset,collective,IntArray =IntArray)
  IF(PRESENT(StrArray))  CALL WriteArray(DataSetName,rank,nValGlobal,nVal,&
                                               offset,collective,StrArray =StrArray)
  CALL CloseDataFile()
#if USE_MPI
END IF
#endif

END SUBROUTINE GatheredWriteArray


!==================================================================================================================================
!> Write additional data for analyze purpose to HDF5.
!> The data is taken from a lists, containing either pointers to data arrays or pointers
!> to functions to generate the data, along with the respective varnames.
!>
!> Two options are available:
!>    1. WriteAdditionalElemData: 
!>       Element-wise scalar data, e.g. the timestep or indicators.
!>       The data is collected in a single array and written out in one step.
!>       DO NOT MISUSE NODAL DATA FOR THIS! IT WILL DRASTICALLY INCREASE FILE SIZE AND SLOW DOWN IO!
!>    2. WriteAdditionalFieldData: 
!>       Nodal data, e.g. coordinates or sgs viscosities.
!>       Each list entry is written into a separate array.
!>
!> TODO:
!>    1. Writing items separatly is slow. Maybe use multiwrite features of coming HDF5.
!>    2. Reorder dimensions, so nVar is last for all arrays.
!==================================================================================================================================
SUBROUTINE WriteAdditionalElemData(FileName,ElemList)
! MODULES
USE MOD_Globals
USE MOD_Mesh_Vars,ONLY: offsetElem,nGlobalElems,nElems
IMPLICIT NONE
!----------------------------------------------------------------------------------------------------------------------------------
! INPUT/OUTPUT VARIABLES
CHARACTER(LEN=255),INTENT(IN)  :: FileName           !< Name of the file to be written to
TYPE(tElementOut),POINTER,INTENT(IN) :: ElemList     !< Linked list of arrays to write to file
!----------------------------------------------------------------------------------------------------------------------------------
! LOCAL VARIABLES
CHARACTER(LEN=255),ALLOCATABLE :: VarNames(:)
REAL,ALLOCATABLE               :: ElemData(:,:)
INTEGER                        :: nVar
TYPE(tElementOut),POINTER      :: e
!==================================================================================================================================
IF(.NOT. ASSOCIATED(ElemList)) RETURN

! Count the additional variables
nVar = 0
e=>ElemList
DO WHILE(ASSOCIATED(e))
  nVar=nVar+1
  e=>e%next
END DO

! Allocate variable names and data array
ALLOCATE(VarNames(nVar))
ALLOCATE(ElemData(nVar,nElems))

! Fill the arrays
nVar = 0
e=>ElemList
DO WHILE(ASSOCIATED(e))
  nVar=nVar+1
  VarNames(nVar)=e%VarName
  IF(ASSOCIATED(e%RealArray))  ElemData(nVar,:)=e%RealArray
  IF(ASSOCIATED(e%RealScalar)) ElemData(nVar,:)=e%RealScalar
  IF(ASSOCIATED(e%IntArray))   ElemData(nVar,:)=REAL(e%IntArray)
  IF(ASSOCIATED(e%IntScalar))  ElemData(nVar,:)=REAL(e%IntScalar)
  IF(ASSOCIATED(e%eval))       CALL e%eval(ElemData(nVar,:)) ! function fills elemdata
  e=>e%next
END DO

IF(MPIRoot)THEN
  CALL OpenDataFile(FileName,create=.FALSE.,single=.TRUE.,readOnly=.FALSE.)
  CALL WriteAttribute(File_ID,'VarNamesAdd',nVar,StrArray=VarNames)
  CALL CloseDataFile()
END IF
CALL GatheredWriteArray(FileName,create=.FALSE.,&
                        DataSetName='ElemData', rank=2,  &
                        nValGlobal=(/nVar,nGlobalElems/),&
                        nVal=      (/nVar,nElems      /),&
                        offset=    (/0   ,offSetElem  /),&
                        collective=.TRUE.,RealArray=ElemData)
DEALLOCATE(ElemData,VarNames)
END SUBROUTINE WriteAdditionalElemData


!==================================================================================================================================
!> Comparable to WriteAdditionalElemData, but for field data (rank 5 arrays, where the last dimension is 1:nElems)
!> See also general comment of WriteAdditionalElemData.
!==================================================================================================================================
SUBROUTINE WriteAdditionalFieldData(FileName,FieldList)
! MODULES
USE MOD_Preproc
USE MOD_Globals
USE MOD_Mesh_Vars,ONLY: offsetElem,nGlobalElems,nElems
IMPLICIT NONE
!----------------------------------------------------------------------------------------------------------------------------------
! INPUT/OUTPUT VARIABLES
CHARACTER(LEN=255),INTENT(IN)  :: FileName          !< Name of the file to be written to
TYPE(tFieldOut),POINTER,INTENT(IN) :: FieldList     !< Linked list of arrays to write to file
!----------------------------------------------------------------------------------------------------------------------------------
! LOCAL VARIABLES
CHARACTER(LEN=255),ALLOCATABLE :: VarNames(:)
REAL,ALLOCATABLE,TARGET        :: tmp(:,:,:,:,:)
REAL,POINTER                   :: NodeData(:,:,:,:,:)
INTEGER                        :: nVar,nVarTotal
TYPE(tFieldOut),POINTER        :: f
INTEGER                        :: mask(3)
!==================================================================================================================================
! TODO: Perform one write for each dataset.
IF(.NOT. ASSOCIATED(FieldList)) RETURN

#if PP_dim == 3
mask=(/PP_N+1,PP_N+1,PP_N+1/)
#else
mask=(/PP_N+1,PP_N+1,1/)
#endif

! Count fixed size and total number of entries 
nVar=0
nVarTotal=0
f=>FieldList
DO WHILE(ASSOCIATED(f))
  IF(ALL(f%nVal(2:4).EQ.mask)) nVar=nVar+f%nVal(1)
  nVarTotal=nVarTotal+f%nVal(1)
  f=>f%next
END DO

! First the variable size arrays 
! Write the attributes (variable size)
IF(MPIRoot.AND.(nVarTotal.NE.nVar))THEN
  CALL OpenDataFile(FileName,create=.FALSE.,single=.TRUE.,readOnly=.FALSE.)
  f=>FieldList
  DO WHILE(ASSOCIATED(f))
    IF(ANY(f%nVal(2:4).NE.PP_N+1))&
      CALL WriteAttribute(File_ID,f%DataSetName,f%nVal(1),StrArray=f%VarNames)
    f=>f%next
  END DO
  CALL CloseDataFile()
END IF

! Write the arrays (variable size)
f=>FieldList
DO WHILE(ASSOCIATED(f))
  IF(.NOT. ALL(f%nVal(2:4).EQ.mask))THEN ! not fixed size
    IF(ASSOCIATED(f%RealArray)) THEN ! real array
      NodeData=>f%RealArray
    ELSE IF(ASSOCIATED(f%Eval)) THEN ! eval function
      ALLOCATE(tmp(f%nVal(1),f%nVal(2),f%nVal(3),f%nVal(4),nElems))
      CALL f%eval(tmp)
      NodeData=>tmp
    END IF
    CALL GatheredWriteArray(FileName,create=.FALSE.,&
                            DataSetName=f%DatasetName, rank=5, &
                            nValGlobal=(/f%nVal,nGlobalElems/),&
                            nVal=      (/f%nVal,nElems      /),&
                            offset=    (/0,0,0,0,  offsetElem  /),&
                            collective=.TRUE.,RealArray=NodeData)
    IF(ASSOCIATED(f%Eval)) DEALLOCATE(tmp)
  END IF
  f=>f%next
END DO


! Now process arrays with standard size PP_N
IF(nVar.LE.0) RETURN ! no standard data present

ALLOCATE(VarNames(nVar))
ALLOCATE(tmp(nVar,0:PP_N,0:PP_N,0:PP_NZ,nElems))

! Write the attributes (fixed size)
IF(MPIRoot)THEN
  nVar=0
  f=>FieldList
  DO WHILE(ASSOCIATED(f))
    IF(ALL(f%nVal(2:4).EQ.mask))THEN
      VarNames(nVar+1:nVar+f%nVal(1))=f%VarNames
      nVar=nVar+f%nVal(1)
    END IF
    f=>f%next
  END DO
  CALL OpenDataFile(FileName,create=.FALSE.,single=.TRUE.,readOnly=.FALSE.)
  CALL WriteAttribute(File_ID,'VarNamesAddField',nVar,StrArray=VarNames)
  CALL CloseDataFile()
END IF

! Collect all fixed size arrays in one array
nVar=0
f=>FieldList
DO WHILE(ASSOCIATED(f))
  IF(ALL(f%nVal(2:4).EQ.mask))THEN
    IF(ASSOCIATED(f%RealArray))THEN ! real array
      tmp(nVar+1:nVar+f%nVal(1),:,:,:,:)=f%RealArray
    ELSEIF(ASSOCIATED(f%Eval))THEN  ! eval function
      CALL f%Eval(tmp(nVar+1:nVar+f%nVal(1),:,:,:,:))
    END IF
    nVar=nVar+f%nVal(1)
  ENDIF
  f=>f%next
END DO
! Write the arrays (fixed size)
CALL GatheredWriteArray(FileName,create=.FALSE.,&
                        DataSetName='FieldData', rank=5,  &
                        nValGlobal=(/nVar,PP_N+1,PP_N+1,PP_NZ+1,nGlobalElems/),&
                        nVal=      (/nVar,PP_N+1,PP_N+1,PP_NZ+1,nElems      /),&
                        offset=    (/0   ,0     ,0     ,0     ,offsetElem  /),&
                        collective=.TRUE.,RealArray=tmp)
DEALLOCATE(VarNames,tmp)

END SUBROUTINE WriteAdditionalFieldData


!==================================================================================================================================
!> Subroutine to write the baseflow to HDF5 format
!==================================================================================================================================
SUBROUTINE WriteBaseflow(MeshFileName,OutputTime)
! MODULES
USE MOD_PreProc
USE MOD_Globals
USE MOD_Output_Vars  ,ONLY: ProjectName
USE MOD_Mesh_Vars    ,ONLY: offsetElem,nGlobalElems,nElems
USE MOD_Sponge_Vars  ,ONLY: SpBaseFlow
USE MOD_Equation_Vars,ONLY: StrVarNames
IMPLICIT NONE
!----------------------------------------------------------------------------------------------------------------------------------
! INPUT/OUTPUT VARIABLES
CHARACTER(LEN=*),INTENT(IN)    :: MeshFileName       !< Name of mesh file
REAL,INTENT(IN)                :: OutputTime         !< Time of output
!----------------------------------------------------------------------------------------------------------------------------------
! LOCAL VARIABLES
CHARACTER(LEN=255)             :: FileName
REAL                           :: StartT,EndT
REAL,POINTER                   :: UOut(:,:,:,:,:)
INTEGER                        :: NZ_loc
#if PP_dim == 2
INTEGER                        :: iElem,i,j,iVar
#endif
!==================================================================================================================================
IF(MPIROOT)THEN
  WRITE(UNIT_stdOut,'(a)',ADVANCE='NO')' WRITE BASE FLOW TO HDF5 FILE...'
  GETTIME(StartT)
END IF

! Generate skeleton for the file with all relevant data on a single proc (MPIRoot)
FileName=TRIM(TIMESTAMP(TRIM(ProjectName)//'_BaseFlow',OutputTime))//'.h5'
IF(MPIRoot) CALL GenerateFileSkeleton(TRIM(FileName),'BaseFlow',PP_nVar,PP_N,StrVarNames,MeshFileName,OutputTime)

#if PP_dim == 3
  UOut => SpBaseFlow
  NZ_loc=PP_N
#else
IF (.NOT.output2D) THEN
  ALLOCATE(UOut(PP_nVar,0:PP_N,0:PP_N,0:PP_N,nElems))
  DO iElem=1,nElems
    DO j=0,PP_N; DO i=0,PP_N
      DO iVar=1,PP_nVar
        UOut(iVar,i,j,:,iElem)=SpBaseFlow(iVar,i,j,0,iElem)
      END DO ! iVar=1,PP_nVar
    END DO; END DO
  END DO
  NZ_loc=PP_N
ELSE
  UOut => SpBaseFlow
  NZ_loc=0
END IF
#endif  

! Write DG solution
#if USE_MPI
CALL MPI_BARRIER(MPI_COMM_WORLD,iError)
#endif
CALL GatheredWriteArray(FileName,create=.FALSE.,&
                        DataSetName='DG_Solution', rank=5,&
                        nValGlobal=(/PP_nVar,PP_N+1,PP_N+1,NZ_loc+1,nGlobalElems/),&
                        nVal=      (/PP_nVar,PP_N+1,PP_N+1,NZ_loc+1,nElems/),&
                        offset=    (/0,      0,     0,     0,     offsetElem/),&
                        collective=.TRUE., RealArray=UOut)

#if PP_dim == 2
IF(.NOT.output2D) DEALLOCATE(UOut)
#endif
IF(MPIRoot)THEN
  CALL MarkWriteSuccessfull(FileName)
  GETTIME(EndT)
  WRITE(UNIT_stdOut,'(A,F0.3,A)',ADVANCE='YES')'DONE  [',EndT-StartT,'s]'
END IF
END SUBROUTINE WriteBaseflow


!==================================================================================================================================
!> Subroutine to write time averaged data and fluctuations HDF5 format
!==================================================================================================================================
SUBROUTINE WriteTimeAverage(MeshFileName,OutputTime,FutureTime,VarNamesAvg,VarNamesFluc,UAvg,UFluc,dtAvg,nVar_Avg,nVar_Fluc)
! MODULES
USE MOD_PreProc
USE MOD_Globals
USE MOD_Output_Vars,ONLY: ProjectName
USE MOD_Mesh_Vars  ,ONLY: offsetElem,nGlobalElems,nElems
USE MOD_2D         ,ONLY: ExpandArrayTo3D
IMPLICIT NONE
!----------------------------------------------------------------------------------------------------------------------------------
! INPUT/OUTPUT VARIABLES
CHARACTER(LEN=*),INTENT(IN)    :: MeshFileName                                 !< Name of mesh file
CHARACTER(LEN=*),INTENT(IN)    :: VarNamesAvg(nVar_Avg)                        !< Average variable names
CHARACTER(LEN=*),INTENT(IN)    :: VarNamesFluc(nVar_Fluc)                      !< Fluctuations variable names
REAL,INTENT(IN)                :: OutputTime                                   !< Time of output
REAL,INTENT(IN),OPTIONAL       :: FutureTime                                   !< Time of next output
REAL,INTENT(IN),TARGET         :: UAvg(nVar_Avg,0:PP_N,0:PP_N,0:PP_N,nElems)   !< Averaged Solution
REAL,INTENT(IN),TARGET         :: UFluc(nVar_Fluc,0:PP_N,0:PP_N,0:PP_N,nElems) !< Fluctuations
REAL,INTENT(IN)                :: dtAvg                                        !< Timestep of averaging
INTEGER,INTENT(IN)             :: nVar_Avg                                     !< Number of averaged variables
INTEGER,INTENT(IN)             :: nVar_Fluc                                    !< Number of fluctuations
!----------------------------------------------------------------------------------------------------------------------------------
! LOCAL VARIABLES
CHARACTER(LEN=255)             :: FileName
REAL                           :: StartT,EndT
REAL,POINTER                   :: UOut(:,:,:,:,:)
INTEGER                        :: NZ_loc
!==================================================================================================================================
IF((nVar_Avg.EQ.0).AND.(nVar_Fluc.EQ.0)) RETURN ! no time averaging
IF(MPIROOT)THEN
  WRITE(UNIT_stdOut,'(a)',ADVANCE='NO')' WRITE TIME AVERAGED STATE AND FLUCTUATIONS TO HDF5 FILE...'
  GETTIME(StartT)
END IF

! Write timeaverages ---------------------------------------------------------------------------------------------------------------
IF(nVar_Avg.GT.0)THEN
  ! Generate skeleton for the file with all relevant data on a single proc (MPIRoot)
  FileName=TRIM(TIMESTAMP(TRIM(ProjectName)//'_TimeAvg',OutputTime))//'.h5'
  IF(MPIRoot)THEN
    CALL GenerateFileSkeleton(TRIM(FileName),'TimeAvg',nVar_Avg,PP_N,VarNamesAvg,MeshFileName,OutputTime,FutureTime)
    CALL OpenDataFile(FileName,create=.FALSE.,single=.TRUE.,readOnly=.FALSE.)
    CALL WriteAttribute(File_ID,'AvgTime',1,RealScalar=dtAvg)
    CALL CloseDataFile()
  END IF
#if USE_MPI
  CALL MPI_BARRIER(MPI_COMM_WORLD,iError)
#endif

#if PP_dim == 3
  UOut => UAvg
  NZ_loc=PP_N
#else
  IF (.NOT.output2D) THEN
    ! If the output should be done with a full third dimension in a two dimensional computation, we need to expand the solution
    ALLOCATE(UOut(nVar_Avg,0:PP_N,0:PP_N,0:PP_N,nElems))
    CALL ExpandArrayTo3D(5,(/nVar_Avg,PP_N+1,PP_N+1,PP_NZ+1,nElems/),4,PP_N+1,UAvg,UOut)
    NZ_loc=PP_N
  ELSE
    UOut => UAvg
    NZ_loc=0
  END IF
#endif

  ! Reopen file and write DG solution
  CALL GatheredWriteArray(FileName,create=.FALSE.,&
                          DataSetName='DG_Solution', rank=5,&
                          nValGlobal=(/nVar_Avg,PP_N+1,PP_N+1,NZ_loc+1,nGlobalElems/),&
                          nVal=      (/nVar_Avg,PP_N+1,PP_N+1,NZ_loc+1,nElems/),&
                          offset=    (/0,       0,     0,     0,     offsetElem/),&
<<<<<<< HEAD
                          collective=.TRUE., RealArray=UOut)
  ! Deallocate UOut only if we did not point to UAvg
  IF(.NOT.output2D) DEALLOCATE(UOut)
=======
                          collective=.TRUE., RealArray=UAvg)
  IF(MPIROOT) CALL MarkWriteSuccessfull(FileName)
>>>>>>> 8a4acf75
END IF

! Write fluctuations ---------------------------------------------------------------------------------------------------------------
IF(nVar_Fluc.GT.0)THEN
  FileName=TRIM(TIMESTAMP(TRIM(ProjectName)//'_Fluc',OutputTime))//'.h5'
  IF(MPIRoot)THEN
    CALL GenerateFileSkeleton(TRIM(FileName),'Fluc',nVar_Fluc,PP_N,VarNamesFluc,MeshFileName,OutputTime,FutureTime)
    CALL OpenDataFile(FileName,create=.FALSE.,single=.TRUE.,readOnly=.FALSE.)
    CALL WriteAttribute(File_ID,'AvgTime',1,RealScalar=dtAvg)
    CALL CloseDataFile()
  END IF
#if USE_MPI
  CALL MPI_BARRIER(MPI_COMM_WORLD,iError)
#endif

#if PP_dim == 3
  UOut => UFluc
#else
  IF (.NOT.output2D) THEN
    ! If the output should be done with a full third dimension in a two dimensional computation, we need to expand the solution
    ALLOCATE(UOut(nVar_Fluc,0:PP_N,0:PP_N,0:PP_N,nElems))
    CALL ExpandArrayTo3D(5,(/nVar_Fluc,PP_N+1,PP_N+1,PP_NZ+1,nElems/),4,PP_N+1,UFluc,UOut)
    NZ_loc=PP_N
  ELSE
    UOut => UAvg
    NZ_loc=0
  END IF
#endif

  ! Reopen file and write DG solution
  CALL GatheredWriteArray(FileName,create=.FALSE.,&
                          DataSetName='DG_Solution', rank=5,&
                          nValGlobal=(/nVar_Fluc,PP_N+1,PP_N+1,NZ_loc+1,nGlobalElems/),&
                          nVal=      (/nVar_Fluc,PP_N+1,PP_N+1,NZ_loc+1,nElems/),&
                          offset=    (/0,        0,     0,     0,     offsetElem/),&
<<<<<<< HEAD
                          collective=.TRUE., RealArray=UOut)
  IF(.NOT.output2D) DEALLOCATE(UOut)
=======
                          collective=.TRUE., RealArray=UFluc)
  IF(MPIROOT) CALL MarkWriteSuccessfull(FileName)
>>>>>>> 8a4acf75
END IF

IF(MPIROOT)THEN
  GETTIME(EndT)
  WRITE(UNIT_stdOut,'(A,F0.3,A)',ADVANCE='YES')'DONE  [',EndT-StartT,'s]'
END IF
END SUBROUTINE WriteTimeAverage


!==================================================================================================================================
!> Subroutine that generates the output file on a single processor and writes all the necessary attributes (better MPI performance)
!==================================================================================================================================
SUBROUTINE GenerateFileSkeleton(FileName,TypeString,nVar,NData,StrVarNames,MeshFileName,OutputTime,FutureTime,withUserblock)
! MODULES
USE MOD_PreProc
USE MOD_Globals
USE MOD_Output_Vars,ONLY: ProjectName,UserBlockTmpFile,userblock_total_len
USE MOD_Mesh_Vars  ,ONLY: nGlobalElems
USE MOD_Interpolation_Vars,ONLY: NodeType
#if FV_ENABLED
USE MOD_FV_Vars    ,ONLY: FV_X,FV_w
#endif
IMPLICIT NONE
!----------------------------------------------------------------------------------------------------------------------------------
! INPUT/OUTPUT VARIABLES
CHARACTER(LEN=*),INTENT(IN)    :: FileName           !< Name of file to create
CHARACTER(LEN=*),INTENT(IN)    :: TypeString         !< Type of file to be created (state,timeaverage etc.)
INTEGER,INTENT(IN)             :: nVar               !< Number of variables
INTEGER,INTENT(IN)             :: NData              !< Polynomial degree of data
CHARACTER(LEN=*)               :: StrVarNames(nVar)  !< Variabel names
CHARACTER(LEN=*),INTENT(IN)    :: MeshFileName       !< Name of mesh file
REAL,INTENT(IN)                :: OutputTime         !< Time of output
REAL,INTENT(IN),OPTIONAL       :: FutureTime         !< Time of next output
LOGICAL,INTENT(IN),OPTIONAL    :: withUserblock      !< specify whether userblock data shall be written or not
!----------------------------------------------------------------------------------------------------------------------------------
! LOCAL VARIABLES
INTEGER(HID_T)                 :: DSet_ID,FileSpace,HDF5DataType
INTEGER(HSIZE_T)               :: Dimsf(5)
CHARACTER(LEN=255)             :: MeshFile255
#if FV_ENABLED
REAL                           :: FV_w_array(0:PP_N)
#endif
LOGICAL                        :: withUserblock_loc
!==================================================================================================================================
! Create file
withUserblock_loc=.FALSE.
IF(PRESENT(withUserblock)) withUserblock_loc=withUserblock

CALL OpenDataFile(TRIM(FileName),create=.TRUE.,single=.TRUE.,readOnly=.FALSE.,&
                  userblockSize=MERGE(userblock_total_len,0,withUserblock_loc))

! Write file header
CALL WriteHeader(TRIM(TypeString),File_ID)

! Preallocate the data space for the dataset.
IF(output2D) THEN
  Dimsf=(/nVar,NData+1,NData+1,1,nGlobalElems/)
ELSE
  Dimsf=(/nVar,NData+1,NData+1,NData+1,nGlobalElems/)
END IF

CALL H5SCREATE_SIMPLE_F(5, Dimsf, FileSpace, iError)
! Create the dataset with default properties.
HDF5DataType=H5T_NATIVE_DOUBLE
CALL H5DCREATE_F(File_ID,'DG_Solution', HDF5DataType, FileSpace, DSet_ID, iError)
! Close the filespace and the dataset
CALL H5DCLOSE_F(Dset_id, iError)
CALL H5SCLOSE_F(FileSpace, iError)

! Write dataset properties "Time","MeshFile","NextFile","NodeType","VarNames"
CALL WriteAttribute(File_ID,'N',1,IntScalar=PP_N)
CALL WriteAttribute(File_ID,'Dimension',1,IntScalar=PP_dim)
CALL WriteAttribute(File_ID,'Time',1,RealScalar=OutputTime)
CALL WriteAttribute(File_ID,'MeshFile',1,StrScalar=(/TRIM(MeshFileName)/))
IF(PRESENT(FutureTime))THEN
  MeshFile255=TRIM(TIMESTAMP(TRIM(ProjectName)//'_'//TRIM(TypeString),FutureTime))//'.h5'
  CALL WriteAttribute(File_ID,'NextFile',1,StrScalar=(/MeshFile255/))
END IF
CALL WriteAttribute(File_ID,'NodeType',1,StrScalar=(/NodeType/))
CALL WriteAttribute(File_ID,'VarNames',nVar,StrArray=StrVarNames)
#if FV_ENABLED
CALL WriteAttribute(File_ID,'FV_Type',1,IntScalar=2)
CALL WriteAttribute(File_ID,'FV_X',PP_N+1,RealArray=FV_X)
FV_w_array(:)= FV_w
CALL WriteAttribute(File_ID,'FV_w',PP_N+1,RealArray=FV_w_array)
#endif

CALL WriteAttribute(File_ID,'NComputation',1,IntScalar=PP_N)

CALL CloseDataFile()

! Add userblock to hdf5-file
IF(withUserblock_loc) CALL copy_userblock(TRIM(FileName)//C_NULL_CHAR,TRIM(UserblockTmpFile)//C_NULL_CHAR)

END SUBROUTINE GenerateFileSkeleton


!==================================================================================================================================
!> Add time attribute, after all relevant data has been written to a file,
!> to indicate the writing process has been finished successfully
!==================================================================================================================================
SUBROUTINE MarkWriteSuccessfull(FileName)
! MODULES
IMPLICIT NONE
!----------------------------------------------------------------------------------------------------------------------------------
! INPUT/OUTPUT VARIABLES
CHARACTER(LEN=*),INTENT(IN)    :: FileName           !< Name of the file
!----------------------------------------------------------------------------------------------------------------------------------
! LOCAL VARIABLES
INTEGER                        :: Time(8)
!==================================================================================================================================
CALL OpenDataFile(TRIM(FileName),create=.FALSE.,single=.TRUE.,readOnly=.FALSE.)
CALL DATE_AND_TIME(VALUES=time)
CALL WriteAttribute(File_ID,'TIME',8,IntArray=time)
CALL CloseDataFile()
END SUBROUTINE MarkWriteSuccessfull


!==================================================================================================================================
!> Deletes all HDF5 output files, beginning from time Flushtime. Used for cleanup at the beginning of a new simulation
!==================================================================================================================================
SUBROUTINE FlushFiles(FlushTime_In)
! MODULES
!USE MOD_PreProc
USE MOD_Globals
USE MOD_Output_Vars,ONLY:ProjectName
USE MOD_HDF5_Input,ONLY:GetNextFileName
IMPLICIT NONE
!----------------------------------------------------------------------------------------------------------------------------------
! INPUT/OUTPUT VARIABLES
REAL,INTENT(IN),OPTIONAL :: FlushTime_In     !< Time to start flush
!----------------------------------------------------------------------------------------------------------------------------------
! LOCAL VARIABLES
INTEGER                  :: stat,ioUnit
REAL                     :: FlushTime
CHARACTER(LEN=255)       :: FileName,InputFile,NextFile
!==================================================================================================================================
IF(.NOT.MPIRoot) RETURN

WRITE(UNIT_stdOut,'(a)')' DELETING OLD HDF5 FILES...'
IF (.NOT.PRESENT(FlushTime_In)) THEN
  FlushTime=0.0
ELSE
  FlushTime=FlushTime_In
END IF
FileName=TRIM(TIMESTAMP(TRIM(ProjectName)//'_State',FlushTime))//'.h5'

! Delete state files
InputFile=TRIM(FileName)
! Read calculation time from file
CALL GetNextFileName(Inputfile,NextFile,.TRUE.)
! Delete File - only root
stat=0
OPEN ( NEWUNIT= ioUnit,         &
       FILE   = InputFile,      &
       STATUS = 'OLD',          &
       ACTION = 'WRITE',        &
       ACCESS = 'SEQUENTIAL',   &
       IOSTAT = stat          )
IF(stat .EQ. 0) CLOSE ( ioUnit,STATUS = 'DELETE' )
DO
  InputFile=TRIM(NextFile)
  ! Read calculation time from file
  CALL GetNextFileName(Inputfile,NextFile,.TRUE.)
  ! Delete File - only root
  stat=0
  OPEN ( NEWUNIT= ioUnit,         &
         FILE   = InputFile,      &
         STATUS = 'OLD',          &
         ACTION = 'WRITE',        &
         ACCESS = 'SEQUENTIAL',   &
         IOSTAT = stat          )
  IF(stat .EQ. 0) CLOSE ( ioUnit,STATUS = 'DELETE' )
  IF(iError.NE.0) EXIT  ! iError is set in GetNextFileName !
END DO

WRITE(UNIT_stdOut,'(a)',ADVANCE='YES')'DONE'

END SUBROUTINE FlushFiles


!==================================================================================================================================
!> Subroutine to write a distinct file header to each HDF5 file
!==================================================================================================================================
SUBROUTINE WriteHeader(FileType_in,File_ID)
! MODULES
USE MOD_Output_Vars,ONLY:ProgramName,FileVersion,ProjectName
IMPLICIT NONE
!----------------------------------------------------------------------------------------------------------------------------------
! INPUT/OUTPUT VARIABLES
CHARACTER(LEN=*),INTENT(IN)              :: FileType_in   !< Type of file (e.g. state, timeaverage)
INTEGER(HID_T),INTENT(IN)                :: File_ID       !< HDF5 file id
!----------------------------------------------------------------------------------------------------------------------------------
! LOCAL VARIABLES
!==================================================================================================================================
! Write a small file header to identify a Flexi HDF5 files
! Attributes are program name, file type identifier, project name and version number
CALL WriteAttribute(File_ID,'Program'     ,1,StrScalar=(/TRIM(ProgramName)/))
CALL WriteAttribute(File_ID,'File_Type'   ,1,StrScalar=(/TRIM(FileType_in)/))
CALL WriteAttribute(File_ID,'Project_Name',1,StrScalar=(/TRIM(ProjectName)/))
CALL WriteAttribute(File_ID,'File_Version',1,RealScalar=FileVersion)
END SUBROUTINE WriteHeader


!==================================================================================================================================
!> Low-level subroutine to actually write data to HDF5 format
!==================================================================================================================================
SUBROUTINE WriteArray(DataSetName,rank,nValGlobal,nVal,offset,&
                            collective,resizeDim,chunkSize,&
                            RealArray,IntArray,StrArray)
! MODULES
USE MOD_Globals
USE,INTRINSIC :: ISO_C_BINDING
IMPLICIT NONE
!----------------------------------------------------------------------------------------------------------------------------------
! INPUT/OUTPUT VARIABLES
CHARACTER(LEN=*),INTENT(IN)   :: DataSetName      !< name of the dataset to write the data into
INTEGER,INTENT(IN)            :: rank             !< number of dimensions of the array
INTEGER,INTENT(IN)            :: nValGlobal(rank) !< max size of array in offset dimension
INTEGER,INTENT(IN)            :: nVal(rank)       !< size of complete (local) array to write
INTEGER,INTENT(IN)            :: offset(rank)     !< offset =0, start at beginning of the array
LOGICAL,INTENT(IN)            :: collective       !< use collective writes from all procs
LOGICAL,INTENT(IN),OPTIONAL   :: resizeDim(rank)  !< specify dimensions which can be resized (enlarged)
INTEGER,INTENT(IN),OPTIONAL   :: chunkSize(rank)  !< specify chunksize
REAL              ,INTENT(IN),OPTIONAL,TARGET :: RealArray(PRODUCT(nVal)) !< number of array entries
INTEGER           ,INTENT(IN),OPTIONAL,TARGET :: IntArray(PRODUCT(nVal))  !< number of array entries
CHARACTER(LEN=255),INTENT(IN),OPTIONAL,TARGET :: StrArray(PRODUCT(nVal))  !< number of array entries (length 255)
!----------------------------------------------------------------------------------------------------------------------------------
! LOCAL VARIABLES
INTEGER(HID_T)                 :: PList_ID,DSet_ID,MemSpace,FileSpace,Type_ID,dsetparams
INTEGER(HSIZE_T)               :: Dimsf(Rank),OffsetHDF(Rank),nValMax(Rank)
INTEGER(SIZE_T)                :: SizeSet=255
LOGICAL                        :: chunky
TYPE(C_PTR)                    :: buf
!==================================================================================================================================
LOGWRITE(*,'(A,I1.1,A,A,A)')' WRITE ',Rank,'D ARRAY "',TRIM(DataSetName),'" TO HDF5 FILE...'

! specify chunk size if desired
nValMax=nValGlobal
chunky=.FALSE.
CALL H5PCREATE_F(H5P_DATASET_CREATE_F,dsetparams,iError)
IF(PRESENT(chunkSize))THEN
  chunky=.TRUE.
  Dimsf=chunkSize
  CALL H5PSET_CHUNK_F(dsetparams,rank,dimsf,iError)
END IF
! make array extendable in case you want to append something
IF(PRESENT(resizeDim))THEN
  IF(.NOT.PRESENT(chunkSize))&
    CALL abort(__STAMP__,&
               'Chunk size has to be specified when using resizable arrays.')
  nValMax = MERGE(H5S_UNLIMITED_F,nValMax,resizeDim)
END IF

! Create the dataset with default properties.
IF(PRESENT(RealArray)) Type_ID=H5T_NATIVE_DOUBLE
IF(PRESENT(IntArray))  Type_ID=H5T_NATIVE_INTEGER
IF(PRESENT(StrArray))THEN
  ! Create HDF5 datatype for the character array.
  CALL H5TCOPY_F(H5T_NATIVE_CHARACTER, Type_ID, iError)
  CALL H5TSET_SIZE_F(Type_ID, SizeSet, iError)
END IF

Dimsf = nValGlobal ! we need the global array size
CALL H5ESET_AUTO_F(0,iError)
CALL H5DOPEN_F(File_ID, TRIM(DatasetName),DSet_ID, iError)
IF(iError.NE.0)THEN ! does not exist
  ! Create the data space for the  dataset.
  CALL H5SCREATE_SIMPLE_F(Rank, Dimsf, FileSpace, iError, nValMax)
  CALL H5DCREATE_F(File_ID, TRIM(DataSetName), Type_ID, FileSpace, DSet_ID,iError,dsetparams)
  CALL H5SCLOSE_F(FileSpace, iError)
END IF
CALL H5ESET_AUTO_F(1,iError)
IF(chunky)THEN
  CALL H5DSET_EXTENT_F(DSet_ID,Dimsf,iError) ! if resizable then dataset may need to be extended
END IF

! Each process defines dataset in memory and writes it to the hyperslab in the file.
Dimsf=nVal  ! Now we need the local array size
OffsetHDF = Offset
! Create the data space in the memory
IF(ANY(Dimsf.EQ.0))THEN
  CALL H5SCREATE_F(H5S_NULL_F,MemSpace,iError)
ELSE
  CALL H5SCREATE_SIMPLE_F(Rank, Dimsf, MemSpace, iError)
END IF
! Select hyperslab in the file.
CALL H5DGET_SPACE_F(DSet_id, FileSpace, iError)
IF(ANY(Dimsf.EQ.0))THEN
  CALL H5SSELECT_NONE_F(FileSpace,iError)
ELSE
  CALL H5SSELECT_HYPERSLAB_F(FileSpace, H5S_SELECT_SET_F, OffsetHDF, Dimsf, iError)
END IF

! Create property list for collective dataset write
CALL H5PCREATE_F(H5P_DATASET_XFER_F, PList_ID, iError)
#if USE_MPI
IF(collective)THEN
  CALL H5PSET_DXPL_MPIO_F(PList_ID, H5FD_MPIO_COLLECTIVE_F,  iError)
ELSE
  CALL H5PSET_DXPL_MPIO_F(PList_ID, H5FD_MPIO_INDEPENDENT_F, iError)
END IF
#endif

!Write the dataset collectively.
#ifdef HDF5_F90 /* HDF5 compiled without fortran2003 flag */
IF(PRESENT(IntArray))THEN
  CALL H5DWRITE_F(DSet_ID,Type_ID,IntArray, Dimsf,iError,file_space_id=filespace,mem_space_id=memspace,xfer_prp=PList_ID)
END IF
IF(PRESENT(RealArray))THEN
  CALL H5DWRITE_F(DSet_ID,Type_ID,RealArray,Dimsf,iError,file_space_id=filespace,mem_space_id=memspace,xfer_prp=PList_ID)
END IF
IF(PRESENT(StrArray))THEN
  CALL H5DWRITE_F(DSet_ID,Type_ID,StrArray, Dimsf,iError,file_space_id=filespace,mem_space_id=memspace,xfer_prp=PList_ID)
END IF
#else
IF(PRESENT(IntArray))  buf=C_LOC(IntArray)
IF(PRESENT(RealArray)) buf=C_LOC(RealArray)
IF(PRESENT(StrArray))  buf=C_LOC(StrArray(1))
CALL H5DWRITE_F(DSet_ID,Type_ID,buf,iError,file_space_id=filespace,mem_space_id=memspace,xfer_prp=PList_ID)
#endif /* HDF5_F90 */

IF(PRESENT(StrArray)) CALL H5TCLOSE_F(Type_ID, iError)
! Close the property list, dataspaces and dataset.
CALL H5PCLOSE_F(dsetparams, iError)
CALL H5PCLOSE_F(PList_ID, iError)
CALL H5SCLOSE_F(FileSpace, iError)
CALL H5SCLOSE_F(MemSpace, iError)
CALL H5DCLOSE_F(DSet_ID, iError)

LOGWRITE(*,*)'...DONE!'
END SUBROUTINE WriteArray


!==================================================================================================================================
!> Subroutine to write Attributes to HDF5 format of a given Loc_ID, which can be the File_ID,datasetID,groupID. This must be opened
!> outside of the routine. If you directly want to write an attribute to a dataset, just provide the name of the dataset
!==================================================================================================================================
SUBROUTINE WriteAttribute(Loc_ID_in,AttribName,nVal,DataSetname,&
                          RealScalar,IntScalar,StrScalar,LogicalScalar, &
                          RealArray,IntArray,StrArray)
! MODULES
USE MOD_Globals
USE,INTRINSIC :: ISO_C_BINDING
IMPLICIT NONE
!----------------------------------------------------------------------------------------------------------------------------------
! INPUT/OUTPUT VARIABLES
INTEGER(HID_T)    ,INTENT(IN)           :: Loc_ID_in              !< Dataset ID (only if already open)
CHARACTER(LEN=*)  ,INTENT(IN)           :: AttribName             !< name of the attribute to be written
INTEGER           ,INTENT(IN)           :: nVal                   !< number of array entries if array is written
CHARACTER(LEN=*)  ,INTENT(IN),OPTIONAL  :: DatasetName            !< name of the dataset created
REAL              ,INTENT(IN),OPTIONAL,TARGET :: RealScalar       !< real scalar
INTEGER           ,INTENT(IN),OPTIONAL,TARGET :: IntScalar        !< integer scalar
CHARACTER(LEN=*)  ,INTENT(IN),OPTIONAL,TARGET :: StrScalar(1)     !< scalar string
LOGICAL           ,INTENT(IN),OPTIONAL        :: LogicalScalar    !< logical scalar
REAL              ,INTENT(IN),OPTIONAL,TARGET :: RealArray(nVal)  !< real array of length nVal
INTEGER           ,INTENT(IN),OPTIONAL,TARGET :: IntArray(nVal)   !< integer array of length nVal
CHARACTER(LEN=*)  ,INTENT(IN),OPTIONAL,TARGET :: StrArray(nVal)   !< string array of length nVal
!----------------------------------------------------------------------------------------------------------------------------------
! LOCAL VARIABLES
INTEGER                        :: Rank
INTEGER(HID_T)                 :: DataSpace,Attr_ID,Loc_ID,Type_ID
INTEGER(HSIZE_T), DIMENSION(1) :: Dimsf
INTEGER(SIZE_T)                :: AttrLen
INTEGER,TARGET                 :: logtoint
#ifndef HDF5_F90
TYPE(C_PTR)                    :: buf
#endif
!==================================================================================================================================
LOGWRITE(*,*)' WRITE ATTRIBUTE "',TRIM(AttribName),'" TO HDF5 FILE...'
IF(PRESENT(DataSetName))THEN
  ! Open dataset
  IF(TRIM(DataSetName).NE.'') CALL H5DOPEN_F(File_ID, TRIM(DatasetName),Loc_ID, iError)
ELSE
  Loc_ID=Loc_ID_in
END IF
! Create scalar data space for the attribute.
Rank=1
Dimsf(:)=0 !???
Dimsf(1)=nVal
CALL H5SCREATE_SIMPLE_F(Rank, Dimsf, DataSpace, iError)
! Create the attribute for group Loc_ID.
IF(PRESENT(RealScalar)) Type_ID=H5T_NATIVE_DOUBLE
IF(PRESENT(RealArray))  Type_ID=H5T_NATIVE_DOUBLE
IF(PRESENT(IntScalar))  Type_ID=H5T_NATIVE_INTEGER
IF(PRESENT(IntArray))   Type_ID=H5T_NATIVE_INTEGER
IF(PRESENT(LogicalScalar))THEN
  LogToInt=MERGE(1,0,LogicalScalar)
  Type_ID=H5T_NATIVE_INTEGER
END IF

! Create character string datatype for the attribute.
! For a attribute character, we have to build our own type with corresponding attribute length
IF(PRESENT(StrScalar))THEN
  AttrLen=LEN(StrScalar(1))
  CALL H5TCOPY_F(H5T_NATIVE_CHARACTER, Type_ID, iError)
  CALL H5TSET_SIZE_F(Type_ID, AttrLen, iError)
END IF
IF(PRESENT(StrArray))THEN
  AttrLen=LEN(StrArray(1))
  CALL H5TCOPY_F(H5T_NATIVE_CHARACTER, Type_ID, iError)
  CALL H5TSET_SIZE_F(Type_ID, AttrLen, iError)
ENDIF

CALL H5ACREATE_F(Loc_ID, TRIM(AttribName), Type_ID, DataSpace, Attr_ID, iError)
! Write the attribute data.
#ifdef HDF5_F90 /* HDF5 compiled without fortran2003 flag */
IF(PRESENT(RealArray))     CALL H5AWRITE_F(Attr_ID, Type_ID, RealArray,  Dimsf, iError)
IF(PRESENT(RealScalar))    CALL H5AWRITE_F(Attr_ID, Type_ID, RealScalar, Dimsf, iError)
IF(PRESENT(IntArray))      CALL H5AWRITE_F(Attr_ID, Type_ID, IntArray,   Dimsf, iError)
IF(PRESENT(IntScalar))     CALL H5AWRITE_F(Attr_ID, Type_ID, IntScalar,  Dimsf, iError)
IF(PRESENT(LogicalScalar)) CALL H5AWRITE_F(Attr_ID, Type_ID, LogToInt,   Dimsf, iError)
IF(PRESENT(StrScalar))     CALL H5AWRITE_F(Attr_ID, Type_ID, StrScalar,  Dimsf, iError)
IF(PRESENT(StrArray))      CALL H5AWRITE_F(Attr_ID, Type_ID, StrArray,   Dimsf, iError)
#else /* HDF5_F90 */
buf=C_NULL_PTR
IF(PRESENT(RealArray))     buf=C_LOC(RealArray)
IF(PRESENT(RealScalar))    buf=C_LOC(RealScalar)
IF(PRESENT(IntArray))      buf=C_LOC(IntArray)
IF(PRESENT(IntScalar))     buf=C_LOC(IntScalar)
IF(PRESENT(LogicalScalar)) buf=C_LOC(LogToInt)
IF(PRESENT(StrScalar))     buf=C_LOC(StrScalar(1))
IF(PRESENT(StrArray))      buf=C_LOC(StrArray(1))
IF(C_ASSOCIATED(buf))&
  CALL H5AWRITE_F(Attr_ID, Type_ID, buf, iError)
#endif /* HDF5_F90 */

! Close datatype
IF(PRESENT(StrScalar).OR.PRESENT(StrArray)) CALL H5TCLOSE_F(Type_ID, iError)
! Close dataspace
CALL H5SCLOSE_F(DataSpace, iError)
! Close the attribute.
CALL H5ACLOSE_F(Attr_ID, iError)
IF(Loc_ID.NE.Loc_ID_in)THEN
  ! Close the dataset and property list.
  CALL H5DCLOSE_F(Loc_ID, iError)
END IF
LOGWRITE(*,*)'...DONE!'
END SUBROUTINE WriteAttribute

END MODULE MOD_HDF5_output<|MERGE_RESOLUTION|>--- conflicted
+++ resolved
@@ -83,22 +83,14 @@
 ! MODULES
 USE MOD_PreProc
 USE MOD_Globals
-<<<<<<< HEAD
 USE MOD_DG_Vars           ,ONLY: U
-USE MOD_Output_Vars       ,ONLY: ProjectName,NOut,Vdm_N_NOut
+USE MOD_Output_Vars       ,ONLY: ProjectName,NOut,Vdm_N_NOut,WriteStateFiles
 USE MOD_Mesh_Vars         ,ONLY: offsetElem,nGlobalElems,sJ,nElems
 USE MOD_ChangeBasisByDim  ,ONLY: ChangeBasisVolume
 USE MOD_Equation_Vars     ,ONLY: StrVarNames
 #if PP_dim == 2
 USE MOD_2D                ,ONLY: ExpandArrayTo3D
 #endif
-=======
-USE MOD_DG_Vars      ,ONLY: U
-USE MOD_Output_Vars  ,ONLY: ProjectName,NOut,Vdm_N_NOut,WriteStateFiles
-USE MOD_Mesh_Vars    ,ONLY: offsetElem,nGlobalElems,sJ,nElems
-USE MOD_ChangeBasis  ,ONLY: ChangeBasis3D
-USE MOD_Equation_Vars,ONLY: StrVarNames
->>>>>>> 8a4acf75
 IMPLICIT NONE
 !----------------------------------------------------------------------------------------------------------------------------------
 ! INPUT/OUTPUT VARIABLES
@@ -658,14 +650,10 @@
                           nValGlobal=(/nVar_Avg,PP_N+1,PP_N+1,NZ_loc+1,nGlobalElems/),&
                           nVal=      (/nVar_Avg,PP_N+1,PP_N+1,NZ_loc+1,nElems/),&
                           offset=    (/0,       0,     0,     0,     offsetElem/),&
-<<<<<<< HEAD
                           collective=.TRUE., RealArray=UOut)
   ! Deallocate UOut only if we did not point to UAvg
   IF(.NOT.output2D) DEALLOCATE(UOut)
-=======
-                          collective=.TRUE., RealArray=UAvg)
   IF(MPIROOT) CALL MarkWriteSuccessfull(FileName)
->>>>>>> 8a4acf75
 END IF
 
 ! Write fluctuations ---------------------------------------------------------------------------------------------------------------
@@ -690,7 +678,7 @@
     CALL ExpandArrayTo3D(5,(/nVar_Fluc,PP_N+1,PP_N+1,PP_NZ+1,nElems/),4,PP_N+1,UFluc,UOut)
     NZ_loc=PP_N
   ELSE
-    UOut => UAvg
+    UOut => UFluc
     NZ_loc=0
   END IF
 #endif
@@ -701,13 +689,9 @@
                           nValGlobal=(/nVar_Fluc,PP_N+1,PP_N+1,NZ_loc+1,nGlobalElems/),&
                           nVal=      (/nVar_Fluc,PP_N+1,PP_N+1,NZ_loc+1,nElems/),&
                           offset=    (/0,        0,     0,     0,     offsetElem/),&
-<<<<<<< HEAD
                           collective=.TRUE., RealArray=UOut)
   IF(.NOT.output2D) DEALLOCATE(UOut)
-=======
-                          collective=.TRUE., RealArray=UFluc)
   IF(MPIROOT) CALL MarkWriteSuccessfull(FileName)
->>>>>>> 8a4acf75
 END IF
 
 IF(MPIROOT)THEN

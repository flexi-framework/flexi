--- conflicted
+++ resolved
@@ -146,67 +146,24 @@
 USE MOD_Riemann      ,ONLY: GetFlux
 !----------------------------------------------------------------------------------------------------------------------------------
 ! INPUT / OUTPUT VARIABLES
-<<<<<<< HEAD
-INTEGER,INTENT(IN)                   :: SideID                                               !< ID of current side
-REAL,INTENT(IN)                      :: t                                                    !< current time
-INTEGER,INTENT(IN)                   :: Nloc                                                 !< polynomial degree
-REAL,INTENT(IN)                      :: UPrim_master(PP_nVarPrim,0:Nloc,0:PP_NlocZ,1:nSides) !< inner surface solution
-#if PARABOLIC
-REAL,DIMENSION(PP_nVarPrim,0:Nloc,0:PP_NlocZ,1:nSides),INTENT(IN)  :: gradUx_master          !< gradient in x-direction
-REAL,DIMENSION(PP_nVarPrim,0:Nloc,0:PP_NlocZ,1:nSides),INTENT(IN)  :: gradUy_master          !< gradient in y-direction
-REAL,DIMENSION(PP_nVarPrim,0:Nloc,0:PP_NlocZ,1:nSides),INTENT(IN)  :: gradUz_master          !< gradient in z-direction
-#endif /*PARABOLIC*/
-REAL,DIMENSION(      3,    0:Nloc,0:PP_NlocZ,0:FV_ENABLED,1:nSides),INTENT(IN)  :: NormVec   !< Normal vector
-REAL,DIMENSION(      3,    0:Nloc,0:PP_NlocZ,0:FV_ENABLED,1:nSides),INTENT(IN)  :: TangVec1  !< First tangential vector
-REAL,DIMENSION(      3,    0:Nloc,0:PP_NlocZ,0:FV_ENABLED,1:nSides),INTENT(IN)  :: TangVec2  !< Second tangential vector
-REAL,DIMENSION(      3,    0:Nloc,0:PP_NlocZ,0:FV_ENABLED,1:nSides),INTENT(IN)  :: Face_xGP  !< positions of surface flux points
-REAL,DIMENSION(PP_nVar,    0:Nloc,0:PP_NlocZ,1:nSides),INTENT(OUT) :: Flux                   !< resulting boundary fluxes
-=======
 INTEGER,INTENT(IN)                   :: SideID  
 REAL,INTENT(IN)                      :: t       !< current time (provided by time integration scheme)
 INTEGER,INTENT(IN)                   :: Nloc    !< polynomial degree
-REAL,INTENT(IN)                      :: UPrim_master( PP_nVarPrim,0:Nloc,0:Nloc) !< inner surface solution
+REAL,INTENT(IN)                      :: UPrim_master( PP_nVarPrim,0:Nloc,0:PP_NlocZ) !< inner surface solution
 #if PARABOLIC
                                                                            !> inner surface solution gradients in x/y/z-direction
-REAL,DIMENSION(PP_nVarPrim,0:Nloc,0:Nloc),INTENT(IN)  :: gradUx_master,gradUy_master,gradUz_master
+REAL,DIMENSION(PP_nVarPrim,0:Nloc,0:PP_NlocZ),INTENT(IN)  :: gradUx_master,gradUy_master,gradUz_master
 #endif /*PARABOLIC*/
                                                                            !> normal and tangential vectors on surfaces
-REAL,DIMENSION(      3,0:Nloc,0:Nloc),INTENT(IN)  :: NormVec,TangVec1,TangVec2
-REAL,DIMENSION(      3,0:Nloc,0:Nloc),INTENT(IN)  :: Face_xGP   !< positions of surface flux points
-REAL,DIMENSION(PP_nVar,0:Nloc,0:Nloc),INTENT(OUT) :: Flux       !< resulting boundary fluxes
->>>>>>> 6121f328
+REAL,DIMENSION(      3,0:Nloc,0:PP_NlocZ),INTENT(IN)  :: NormVec,TangVec1,TangVec2
+REAL,DIMENSION(      3,0:Nloc,0:PP_NlocZ),INTENT(IN)  :: Face_xGP   !< positions of surface flux points
+REAL,DIMENSION(PP_nVar,0:Nloc,0:PP_NlocZ),INTENT(OUT) :: Flux       !< resulting boundary fluxes
 !----------------------------------------------------------------------------------------------------------------------------------
 ! LOCAL VARIABLES
 INTEGER                              :: p,q
 INTEGER                              :: BCType,BCState
 REAL                                 :: UPrim_boundary(PP_nVarPrim,0:Nloc,0:Nloc)
 !==================================================================================================================================
-<<<<<<< HEAD
-DO iBC=1,nBCs
-  !IF(nBCByType(iBC).LE.0) CYCLE
-  BCType =BoundaryType(BC(SideID),BC_TYPE)
-  BCState=BoundaryType(BC(SideID),BC_STATE)
-  !nBCLoc =nBCByType(iBC)
-
-  SELECT CASE(BCType)
-  CASE(1) !Periodic already filled!
-  CASE(2) !Exact function or refstate
-    ! BCState specifies refstate to be used, if 0 then use iniexactfunc
-    !DO iSide=1,nBCLoc
-#if FV_ENABLED
-      FVEM = FV_Elems_master(SideID)
-#endif
-      !IF(BCState.EQ.0)THEN
-        DO q=0,PP_NlocZ; DO p=0,Nloc
-          CALL ExactFunc(IniExactFunc,t,Face_xGP(:,p,q,FVEM,SideID),U_Face_loc(:,p,q))
-        END DO; END DO
-      !ELSE
-        !DO q=0,Nloc; DO p=0,Nloc
-          !U_Face_loc(:,p,q) = RefStateCons(BCState,:)
-        !END DO; END DO
-      !END IF
-      CALL GetFlux(Nloc,Flux(:,:,:,SideID),UPrim_master(1:PP_nVar,:,:,SideID),U_Face_loc, &
-=======
 BCType =BoundaryType(BC(SideID),BC_TYPE)
 BCState=BoundaryType(BC(SideID),BC_STATE)
 
@@ -214,11 +171,10 @@
 CASE(1) !Periodic already filled!
 CASE(2) !Exact function or refstate
   ! BCState specifies refstate to be used, if 0 then use iniexactfunc
-  DO q=0,Nloc; DO p=0,Nloc
+  DO q=0,PP_NlocZ; DO p=0,Nloc
     CALL ExactFunc(IniExactFunc,t,Face_xGP(:,p,q),UPrim_boundary(:,p,q))
   END DO; END DO
   CALL GetFlux(Nloc,Flux,UPrim_master,UPrim_boundary,    &
->>>>>>> 6121f328
 #if PARABOLIC
                gradUx_master,gradUy_master,gradUz_master,&
                gradUx_master,gradUy_master,gradUz_master,&
@@ -247,34 +203,20 @@
 IMPLICIT NONE
 !----------------------------------------------------------------------------------------------------------------------------------
 ! INPUT / OUTPUT VARIABLES
-<<<<<<< HEAD
-REAL,INTENT(IN)     :: t
-REAL,INTENT(IN)     :: U_inner(PP_nVar,0:PP_N,0:PP_NZ,1:nSides)
-REAL,INTENT(OUT)    :: gradU(PP_nVarPrim,0:PP_N,0:PP_NZ,1:nSides)
-!----------------------------------------------------------------------------------------------------------------------------------
-! LOCAL VARIABLES
-INTEGER :: p,q
-REAL    :: U_Face_loc(PP_nVar,0:PP_N,0:PP_NZ)
-REAL    :: UPrim_inner   (PP_nVarPrim,0:PP_N,0:PP_NZ)
-REAL    :: UPrim_Face_loc(PP_nVarPrim,0:PP_N,0:PP_NZ)
-INTEGER        :: iBC,iSide,SideID
-INTEGER        :: BCType,BCState,nBCLoc
-=======
 INTEGER,INTENT(IN):: SideID  
 REAL,INTENT(IN)   :: t
-REAL,INTENT(IN)   :: UPrim_master(PP_nVarPrim,0:PP_N,0:PP_N)
-REAL,INTENT(OUT)  :: gradU       (PP_nVarPrim,0:PP_N,0:PP_N)
-REAL,INTENT(IN)   :: NormVec (              3,0:PP_N,0:PP_N)
-REAL,INTENT(IN)   :: TangVec1(              3,0:PP_N,0:PP_N)
-REAL,INTENT(IN)   :: TangVec2(              3,0:PP_N,0:PP_N)
-REAL,INTENT(IN)   :: Face_xGP(              3,0:PP_N,0:PP_N)
-REAL,INTENT(IN)   :: sdx_Face(                0:PP_N,0:PP_N,3)
+REAL,INTENT(IN)   :: UPrim_master(PP_nVarPrim,0:PP_N,0:PP_NZ)
+REAL,INTENT(OUT)  :: gradU       (PP_nVarPrim,0:PP_N,0:PP_NZ)
+REAL,INTENT(IN)   :: NormVec (              3,0:PP_N,0:PP_NZ)
+REAL,INTENT(IN)   :: TangVec1(              3,0:PP_N,0:PP_NZ)
+REAL,INTENT(IN)   :: TangVec2(              3,0:PP_N,0:PP_NZ)
+REAL,INTENT(IN)   :: Face_xGP(              3,0:PP_N,0:PP_NZ)
+REAL,INTENT(IN)   :: sdx_Face(                0:PP_N,0:PP_NZ,3)
 !----------------------------------------------------------------------------------------------------------------------------------
 ! LOCAL VARIABLES
 INTEGER :: p,q
 INTEGER :: BCType,BCState
 REAL    :: UPrim_boundary(1:PP_nVarPrim)
->>>>>>> 6121f328
 !==================================================================================================================================
 BCType  = Boundarytype(BC(SideID),BC_TYPE)
 BCState = Boundarytype(BC(SideID),BC_STATE)
@@ -285,20 +227,10 @@
   SELECT CASE(BCType)
   CASE(2) ! exact BC = Dirichlet BC !!
     ! Determine the exact BC state
-<<<<<<< HEAD
-    DO iSide=1,nBCLoc
-      SideID=BCSideID(iBC,iSide)
-      DO q=0,PP_NZ; DO p=0,PP_N
-          CALL ExactFunc(IniExactFunc,t,Face_xGP(:,p,q,1,SideID),U_Face_loc(:,p,q))
-      END DO ; END DO
-      gradU(:,:,:,SideID) = U_inner(:,:,:,SideID) - U_Face_loc
-    END DO
-=======
-    DO q=0,PP_N; DO p=0,PP_N
+    DO q=0,PP_NZ; DO p=0,PP_N
       CALL ExactFunc(IniExactFunc,t,Face_xGP(:,p,q),UPrim_boundary)
       gradU(:,p,q) = (UPrim_master(:,p,q) - UPrim_boundary) * sdx_Face(p,q,3)
     END DO ; END DO
->>>>>>> 6121f328
     
   CASE(1) !Periodic already filled!
   CASE DEFAULT ! unknown BCType
@@ -327,32 +259,20 @@
 IMPLICIT NONE
 !----------------------------------------------------------------------------------------------------------------------------------
 ! INPUT / OUTPUT VARIABLES
-<<<<<<< HEAD
-REAL,INTENT(IN)                      :: t                                         !< current time
-REAL,INTENT(IN)                      :: U_master(PP_nVar,0:PP_N,0:PP_NZ,nBCSides) !< solution on side
-REAL,INTENT(OUT)                     :: Flux(PP_nVar,0:PP_N,0:PP_NZ,nBCSides)     !< resultin lifting boundary flux
-!----------------------------------------------------------------------------------------------------------------------------------
-! LOCAL VARIABLES
-INTEGER                              :: iBC,iSide,p,q,SideID
-INTEGER                              :: BCType,BCState,nBCLoc
-REAL,DIMENSION(PP_nVar,0:PP_N,0:PP_NZ):: U_Face_loc
-INTEGER                              :: FVEM=0 ! FV_Elems_master
-=======
 INTEGER,INTENT(IN):: SideID  
 REAL,INTENT(IN)   :: t                                       !< current time (provided by time integration scheme)
-REAL,INTENT(IN)   :: UPrim_master(PP_nVarPrim,0:PP_N,0:PP_N) !< primitive solution from the inside
-REAL,INTENT(OUT)  :: Flux(        PP_nVarPrim,0:PP_N,0:PP_N) !< lifting boundary flux
-REAL,INTENT(IN)   :: NormVec (              3,0:PP_N,0:PP_N)
-REAL,INTENT(IN)   :: TangVec1(              3,0:PP_N,0:PP_N)
-REAL,INTENT(IN)   :: TangVec2(              3,0:PP_N,0:PP_N)
-REAL,INTENT(IN)   :: Face_xGP(              3,0:PP_N,0:PP_N)
-REAL,INTENT(IN)   :: SurfElem(                0:PP_N,0:PP_N)
+REAL,INTENT(IN)   :: UPrim_master(PP_nVarPrim,0:PP_N,0:PP_NZ) !< primitive solution from the inside
+REAL,INTENT(OUT)  :: Flux(        PP_nVarPrim,0:PP_N,0:PP_NZ) !< lifting boundary flux
+REAL,INTENT(IN)   :: NormVec (              3,0:PP_N,0:PP_NZ)
+REAL,INTENT(IN)   :: TangVec1(              3,0:PP_N,0:PP_NZ)
+REAL,INTENT(IN)   :: TangVec2(              3,0:PP_N,0:PP_NZ)
+REAL,INTENT(IN)   :: Face_xGP(              3,0:PP_N,0:PP_NZ)
+REAL,INTENT(IN)   :: SurfElem(                0:PP_N,0:PP_NZ)
 !----------------------------------------------------------------------------------------------------------------------------------
 ! LOCAL VARIABLES
 INTEGER           :: p,q
 INTEGER           :: BCType,BCState
-REAL              :: UPrim_boundary(PP_nVarPrim,0:PP_N,0:PP_N)
->>>>>>> 6121f328
+REAL              :: UPrim_boundary(PP_nVarPrim,0:PP_N,0:PP_NZ)
 !==================================================================================================================================
 BCType  = Boundarytype(BC(SideID),BC_TYPE)
 BCState = Boundarytype(BC(SideID),BC_STATE)
@@ -362,53 +282,21 @@
 ELSE
   SELECT CASE(BCType)
   CASE(2)
-<<<<<<< HEAD
-    !IF(BCState.EQ.0)THEN
-      ! BCState specifies refstate to be used, if 0 then use iniexactfunc
-      DO iSide=1,nBCLoc
-        SideID=BCSideID(iBC,iSide)
-#if FV_ENABLED
-        FVEM = FV_Elems_master(SideID)
-#endif
-        DO q=0,PP_NZ; DO p=0,PP_N
-          CALL ExactFunc(IniExactFunc,t,Face_xGP(:,p,q,FVEM,SideID),U_Face_loc(:,p,q))
-        END DO; END DO
-        Flux(:,:,:,SideID)=0.5*(U_master(:,:,:,SideID)+U_Face_loc)
-      END DO
-    !ELSE
-      !DO iSide=1,nBCLoc
-        !SideID=BCSideID(iBC,iSide)
-        !DO q=0,PP_N; DO p=0,PP_N
-          !Flux(:,p,q,SideID)=0.5*(U_master(:,p,q,SideID)+RefStateCons(BCState,:))
-        !END DO; END DO
-      !END DO
-    !END IF
-=======
-    DO q=0,PP_N; DO p=0,PP_N
+    DO q=0,PP_NZ; DO p=0,PP_N
       CALL ExactFunc(IniExactFunc,t,Face_xGP(:,p,q),UPrim_boundary(:,p,q))
     END DO; END DO
     Flux=0.5*(UPrim_master+UPrim_boundary)
   CASE(1) !Periodic already filled!
->>>>>>> 6121f328
   CASE DEFAULT ! unknown BCType
     CALL abort(__STAMP__,&
          'no BC defined in navierstokes/getboundaryflux.f90!')
   END SELECT
 
   !in case lifting is done in strong form
-<<<<<<< HEAD
-  Flux(:,:,:,1:nBCSides)=Flux(:,:,:,1:nBCSides)-U_master(    :,:,:,1:nBCSides)
-END IF
-
-DO iSide=1,nBCSides
-  DO q=0,PP_NZ; DO p=0,PP_N
-    Flux(:,p,q,iSide)=Flux(:,p,q,iSide)*SurfElem(p,q,0,iSide)
-=======
   IF(.NOT.doWeakLifting) Flux=Flux-UPrim_master
   
-  DO q=0,PP_N; DO p=0,PP_N
+  DO q=0,PP_NZ; DO p=0,PP_N
     Flux(:,p,q)=Flux(:,p,q)*SurfElem(p,q)
->>>>>>> 6121f328
   END DO; END DO
 END IF
 

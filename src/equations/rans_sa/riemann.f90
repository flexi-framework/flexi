!=================================================================================================================================
! Copyright (c) 2010-2017 Prof. Claus-Dieter Munz
! This file is part of FLEXI, a high-order accurate framework for numerically solving PDEs with discontinuous Galerkin methods.
! For more information see https://www.flexi-project.org and https://nrg.iag.uni-stuttgart.de/
!
! FLEXI is free software: you can redistribute it and/or modify it under the terms of the GNU General Public License
! as published by the Free Software Foundation, either version 3 of the License, or (at your option) any later version.
!
! FLEXI is distributed in the hope that it will be useful, but WITHOUT ANY WARRANTY; without even the implied warranty
! of MERCHANTABILITY or FITNESS FOR A PARTICULAR PURPOSE. See the GNU General Public License v3.0 for more details.
!
! You should have received a copy of the GNU General Public License along with FLEXI. If not, see <http://www.gnu.org/licenses/>.
!=================================================================================================================================
#include "flexi.h"
#include "eos.h"
!==================================================================================================================================
!> Contains routines to compute the riemann (Advection, Diffusion) for a given Face
!==================================================================================================================================
MODULE MOD_Riemann
! MODULES
IMPLICIT NONE
PRIVATE
!----------------------------------------------------------------------------------------------------------------------------------
! GLOBAL VARIABLES
!----------------------------------------------------------------------------------------------------------------------------------
ABSTRACT INTERFACE
  SUBROUTINE RiemannInt(F_L,F_R,U_LL,U_RR,F)
    REAL,DIMENSION(PP_2Var),INTENT(IN) :: U_LL,U_RR
    REAL,DIMENSION(PP_nVar),INTENT(IN) :: F_L,F_R
    REAL,DIMENSION(PP_nVar),INTENT(OUT):: F
  END SUBROUTINE
END INTERFACE

PROCEDURE(RiemannInt),POINTER :: Riemann_pointer    !< pointer defining the standard inner Riemann solver
PROCEDURE(RiemannInt),POINTER :: RiemannBC_pointer  !< pointer defining the standard BC    Riemann solver

INTEGER,PARAMETER      :: PRM_RIEMANN_SAME          = -1
INTEGER,PARAMETER      :: PRM_RIEMANN_LF            = 1
INTEGER,PARAMETER      :: PRM_RIEMANN_ROEENTROPYFIX = 33

INTERFACE InitRiemann
  MODULE PROCEDURE InitRiemann
END INTERFACE

INTERFACE Riemann
  MODULE PROCEDURE Riemann
END INTERFACE

INTERFACE Riemann_Point
  MODULE PROCEDURE Riemann_Point
END INTERFACE

#if PARABOLIC
INTERFACE ViscousFlux
  MODULE PROCEDURE ViscousFlux
END INTERFACE
PUBLIC::ViscousFlux
#endif

INTERFACE FinalizeRiemann
  MODULE PROCEDURE FinalizeRiemann
END INTERFACE


PUBLIC::InitRiemann
PUBLIC::Riemann
PUBLIC::Riemann_Point
PUBLIC::FinalizeRiemann
!==================================================================================================================================

PUBLIC::DefineParametersRiemann
CONTAINS


!==================================================================================================================================
!> Define parameters
!==================================================================================================================================
SUBROUTINE DefineParametersRiemann()
! MODULES
USE MOD_Globals
USE MOD_ReadInTools ,ONLY: prms,addStrListEntry
! IMPLICIT VARIABLE HANDLING
IMPLICIT NONE
!----------------------------------------------------------------------------------------------------------------------------------
! INPUT / OUTPUT VARIABLES
!----------------------------------------------------------------------------------------------------------------------------------
! LOCAL VARIABLES
!==================================================================================================================================
CALL prms%SetSection("Riemann")
CALL prms%CreateIntFromStringOption('Riemann',   "Riemann solver to be used: only LF for RANS-SA!", "lf")
CALL addStrListEntry('Riemann','lf',           PRM_RIEMANN_LF)
CALL addStrListEntry('Riemann','roeentropyfix',PRM_RIEMANN_ROEENTROPYFIX)
CALL prms%CreateIntFromStringOption('RiemannBC', "Riemann solver used for boundary conditions: Same, LF", "Same")
CALL addStrListEntry('RiemannBC','lf',           PRM_RIEMANN_LF)
CALL addStrListEntry('RiemannBC','roeentropyfix',PRM_RIEMANN_ROEENTROPYFIX)
CALL addStrListEntry('RiemannBC','same',         PRM_RIEMANN_SAME)
END SUBROUTINE DefineParametersRiemann

!==================================================================================================================================!
!> Initialize Riemann solver routines, read inner and BC Riemann solver parameters and set pointers
!==================================================================================================================================!
SUBROUTINE InitRiemann()
! MODULES
USE MOD_Globals
USE MOD_ReadInTools ,ONLY: GETINTFROMSTR
!----------------------------------------------------------------------------------------------------------------------------------
IMPLICIT NONE
! INPUT / OUTPUT VARIABLES
!----------------------------------------------------------------------------------------------------------------------------------
! LOCAL VARIABLES
INTEGER                 :: Riemann
!==================================================================================================================================
Riemann = GETINTFROMSTR('Riemann')
SELECT CASE(Riemann)
CASE(PRM_RIEMANN_LF)
  Riemann_pointer => Riemann_LF
CASE(PRM_RIEMANN_ROEENTROPYFIX)
  Riemann_pointer => Riemann_RoeEntropyFix
CASE DEFAULT
  CALL CollectiveStop(__STAMP__,&
    'Riemann solver not defined!')
END SELECT

Riemann = GETINTFROMSTR('RiemannBC')
SELECT CASE(Riemann)
CASE(PRM_RIEMANN_SAME)
  RiemannBC_pointer => Riemann_pointer
CASE(PRM_RIEMANN_LF)
  RiemannBC_pointer => Riemann_LF
CASE(PRM_RIEMANN_ROEENTROPYFIX)
  RiemannBC_pointer => Riemann_RoeEntropyFix
CASE DEFAULT
  CALL CollectiveStop(__STAMP__,&
    'RiemannBC solver not defined!')
END SELECT

END SUBROUTINE InitRiemann

!==================================================================================================================================
!> Computes the numerical flux
!> Conservative States are rotated into normal direction in this routine and are NOT backrotated: don't use it after this routine!!
!> Attention 2: numerical flux is backrotated at the end of the routine!!
!==================================================================================================================================
SUBROUTINE Riemann(Nloc,FOut,U_L,U_R,UPrim_L,UPrim_R,nv,t1,t2,doBC)
! MODULES
USE MOD_Flux         ,ONLY:EvalEulerFlux1D_fast
IMPLICIT NONE
!----------------------------------------------------------------------------------------------------------------------------------
! INPUT / OUTPUT VARIABLES
<<<<<<< HEAD
INTEGER,INTENT(IN)                                          :: Nloc       !< local polynomial degree
REAL,DIMENSION(PP_nVar    ,0:Nloc,0:ZDIM(Nloc)),INTENT(IN)  :: U_L        !< conservative solution at left side of the interface
REAL,DIMENSION(PP_nVar    ,0:Nloc,0:ZDIM(Nloc)),INTENT(IN)  :: U_R        !< conservative solution at right side of the interface
REAL,DIMENSION(PP_nVarPrim,0:Nloc,0:ZDIM(Nloc)),INTENT(IN)  :: UPrim_L    !< primitive solution at left side of the interface
REAL,DIMENSION(PP_nVarPrim,0:Nloc,0:ZDIM(Nloc)),INTENT(IN)  :: UPrim_R    !< primitive solution at right side of the interface
!> normal vector and tangential vectors at side
REAL,DIMENSION(          3,0:Nloc,0:ZDIM(Nloc)),INTENT(IN)  :: nv,t1,t2
LOGICAL,INTENT(IN)                                          :: doBC       !< marker whether side is a BC side
REAL,DIMENSION(PP_nVar    ,0:Nloc,0:ZDIM(Nloc)),INTENT(OUT) :: FOut       !< advective flux
=======
INTEGER,INTENT(IN)                                   :: Nloc       !< local polynomial degree
REAL,DIMENSION(CONS,0:Nloc,0:ZDIM(Nloc)),INTENT(IN)  :: U_L        !< conservative solution at left side of the interface
REAL,DIMENSION(CONS,0:Nloc,0:ZDIM(Nloc)),INTENT(IN)  :: U_R        !< conservative solution at right side of the interface
REAL,DIMENSION(PRIM,0:Nloc,0:ZDIM(Nloc)),INTENT(IN)  :: UPrim_L    !< primitive solution at left side of the interface
REAL,DIMENSION(PRIM,0:Nloc,0:ZDIM(Nloc)),INTENT(IN)  :: UPrim_R    !< primitive solution at right side of the interface
!> normal vector and tangential vectors at side
REAL,DIMENSION(   3,0:Nloc,0:ZDIM(Nloc)),INTENT(IN)  :: nv,t1,t2
LOGICAL,INTENT(IN)                                   :: doBC       !< marker whether side is a BC side
REAL,DIMENSION(CONS,0:Nloc,0:ZDIM(Nloc)),INTENT(OUT) :: FOut       !< advective flux
>>>>>>> 2b2582b4
!----------------------------------------------------------------------------------------------------------------------------------
! LOCAL VARIABLES
INTEGER                 :: i,j
REAL,DIMENSION(CONS)    :: F_L,F_R,F
REAL,DIMENSION(PP_2Var) :: U_LL,U_RR
PROCEDURE(RiemannInt),POINTER :: Riemann_loc !< pointer defining the standard inner Riemann solver
!==================================================================================================================================
IF (doBC) THEN
  Riemann_loc => RiemannBC_pointer
ELSE
  Riemann_loc => Riemann_pointer
END IF

! Momentum has to be rotatet using the normal system individual for each
DO j=0,ZDIM(Nloc); DO i=0,Nloc
  ! left state: U_L
  U_LL(EXT_DENS)=U_L(DENS,i,j)
  U_LL(EXT_SRHO)=1./U_LL(EXT_DENS)
  U_LL(EXT_ENER)=U_L(ENER,i,j)
  U_LL(EXT_PRES)=UPrim_L(PRES,i,j)
  U_LL(EXT_MUSA)=U_L(MUSA,i,j)
  ! rotate velocity in normal and tangential direction
  U_LL(EXT_VEL1)=DOT_PRODUCT(UPrim_L(VELV,i,j),nv(:,i,j))
  U_LL(EXT_VEL2)=DOT_PRODUCT(UPrim_L(VELV,i,j),t1(:,i,j))
  U_LL(EXT_MOM1)=U_LL(EXT_DENS)*U_LL(EXT_VEL1)
  U_LL(EXT_MOM2)=U_LL(EXT_DENS)*U_LL(EXT_VEL2)
#if PP_dim==3
  U_LL(EXT_VEL3)=DOT_PRODUCT(UPrim_L(VELV,i,j),t2(:,i,j))
  U_LL(EXT_MOM3)=U_LL(EXT_DENS)*U_LL(EXT_VEL3)
#else
  U_LL(EXT_VEL3)=0.
  U_LL(EXT_MOM3)=0.
#endif
  ! right state: U_R
  U_RR(EXT_DENS)=U_R(DENS,i,j)
  U_RR(EXT_SRHO)=1./U_RR(EXT_DENS)
  U_RR(EXT_ENER)=U_R(ENER,i,j)
  U_RR(EXT_PRES)=UPrim_R(PRES,i,j)
  U_RR(EXT_MUSA)=U_R(MUSA,i,j)
  ! rotate momentum in normal and tangential direction
  U_RR(EXT_VEL1)=DOT_PRODUCT(UPRIM_R(VELV,i,j),nv(:,i,j))
  U_RR(EXT_VEL2)=DOT_PRODUCT(UPRIM_R(VELV,i,j),t1(:,i,j))
  U_RR(EXT_MOM1)=U_RR(EXT_DENS)*U_RR(EXT_VEL1)
  U_RR(EXT_MOM2)=U_RR(EXT_DENS)*U_RR(EXT_VEL2)
#if PP_dim==3
  U_RR(EXT_VEL3)=DOT_PRODUCT(UPRIM_R(VELV,i,j),t2(:,i,j))
  U_RR(EXT_MOM3)=U_RR(EXT_DENS)*U_RR(EXT_VEL3)
#else
  U_RR(EXT_VEL3)=0.
  U_RR(EXT_MOM3)=0.
#endif

  CALL EvalEulerFlux1D_fast(U_LL,F_L)
  CALL EvalEulerFlux1D_fast(U_RR,F_R)

  CALL Riemann_loc(F_L,F_R,U_LL,U_RR,F)

  ! Back Rotate the normal flux into Cartesian direction
  Fout(DENS,i,j)=F(DENS)
  Fout(MOMV,i,j)=nv(:,i,j)*F(MOM1)  &
               + t1(:,i,j)*F(MOM2)  &
#if PP_dim==3
               + t2(:,i,j)*F(MOM3)
#else
               + 0.
#endif
  Fout(ENER,i,j)=F(ENER)
  Fout(MUSA,i,j)=F(MUSA)
END DO; END DO

END SUBROUTINE Riemann

!==================================================================================================================================
!> Computes the numerical flux
!> Conservative States are rotated into normal direction in this routine and are NOT backrotated: don't use it after this routine!!
!> Attention 2: numerical flux is backrotated at the end of the routine!!
!==================================================================================================================================
SUBROUTINE Riemann_Point(FOut,U_L,U_R,UPrim_L,UPrim_R,nv,t1,t2,doBC)
! MODULES
USE MOD_Flux         ,ONLY:EvalEulerFlux1D_fast
IMPLICIT NONE
!----------------------------------------------------------------------------------------------------------------------------------
! INPUT / OUTPUT VARIABLES
REAL,DIMENSION(PP_nVar    ),INTENT(IN)  :: U_L        !< conservative solution at left side of the interface
REAL,DIMENSION(PP_nVar    ),INTENT(IN)  :: U_R        !< conservative solution at right side of the interface
REAL,DIMENSION(PP_nVarPrim),INTENT(IN)  :: UPrim_L    !< primitive solution at left side of the interface
REAL,DIMENSION(PP_nVarPrim),INTENT(IN)  :: UPrim_R    !< primitive solution at right side of the interface
!> normal vector and tangential vectors at side
REAL,DIMENSION(          3),INTENT(IN)  :: nv,t1,t2
LOGICAL,INTENT(IN)                      :: doBC       !< marker whether side is a BC side
REAL,DIMENSION(PP_nVar    ),INTENT(OUT) :: FOut       !< advective flux
!----------------------------------------------------------------------------------------------------------------------------------
! LOCAL VARIABLES
REAL,DIMENSION(PP_nVar) :: F_L,F_R,F
REAL,DIMENSION(PP_2Var) :: U_LL,U_RR
PROCEDURE(RiemannInt),POINTER :: Riemann_loc !< pointer defining the standard inner Riemann solver
!==================================================================================================================================
IF (doBC) THEN
  Riemann_loc => RiemannBC_pointer
ELSE
  Riemann_loc => Riemann_pointer
END IF

! Momentum has to be rotatet using the normal system individual for each
! left state: U_L
U_LL(DENS)=U_L(DENS)
U_LL(SRHO)=1./U_LL(DENS)
U_LL(ENER)=U_L(5)
U_LL(PRES)=UPrim_L(5)
U_LL(MUSA)=U_L(6)
! rotate velocity in normal and tangential direction
U_LL(VEL1)=DOT_PRODUCT(UPrim_L(2:4),nv(:))
U_LL(VEL2)=DOT_PRODUCT(UPrim_L(2:4),t1(:))
U_LL(MOM1)=U_LL(DENS)*U_LL(VEL1)
U_LL(MOM2)=U_LL(DENS)*U_LL(VEL2)
#if PP_dim==3
U_LL(VEL3)=DOT_PRODUCT(UPrim_L(2:4),t2(:))
U_LL(MOM3)=U_LL(DENS)*U_LL(VEL3)
#else
U_LL(VEL3)=0.
U_LL(MOM3)=0.
#endif
! right state: U_R
U_RR(DENS)=U_R(DENS)
U_RR(SRHO)=1./U_RR(DENS)
U_RR(ENER)=U_R(5)
U_RR(PRES)=UPrim_R(5)
U_RR(MUSA)=U_R(6)
! rotate momentum in normal and tangential direction
U_RR(VEL1)=DOT_PRODUCT(UPRIM_R(2:4),nv(:))
U_RR(VEL2)=DOT_PRODUCT(UPRIM_R(2:4),t1(:))
U_RR(MOM1)=U_RR(DENS)*U_RR(VEL1)
U_RR(MOM2)=U_RR(DENS)*U_RR(VEL2)
#if PP_dim==3
U_RR(VEL3)=DOT_PRODUCT(UPRIM_R(2:4),t2(:))
U_RR(MOM3)=U_RR(DENS)*U_RR(VEL3)
#else
U_RR(VEL3)=0.
U_RR(MOM3)=0.
#endif

CALL EvalEulerFlux1D_fast(U_LL,F_L)
CALL EvalEulerFlux1D_fast(U_RR,F_R)

CALL Riemann_loc(F_L,F_R,U_LL,U_RR,F)

! Back Rotate the normal flux into Cartesian direction
Fout(DENS)=F(DENS)
Fout(MOMV)=nv(:)*F(MOM1)     &
                + t1(:)*F(MOM2)  &
#if PP_dim==3
                + t2(:)*F(MOM3)
#else
                + 0.
#endif
Fout(ENER)=F(ENER)
Fout(MUSA)=F(MUSA)

END SUBROUTINE Riemann_Point

#if PARABOLIC
!==================================================================================================================================
!> Computes the viscous RANS SA diffusion fluxes in all directions to approximate the numerical flux
!> Actually not a Riemann solver, only here for coding reasons
!==================================================================================================================================
SUBROUTINE ViscousFlux(Nloc,F,UPrim_L,UPrim_R, &
                       gradUx_L,gradUy_L,gradUz_L,gradUx_R,gradUy_R,gradUz_R,nv)
! MODULES
USE MOD_Flux         ,ONLY: EvalDiffFlux3D
USE MOD_Lifting_Vars ,ONLY: diffFluxX_L,diffFluxY_L,diffFluxZ_L
USE MOD_Lifting_Vars ,ONLY: diffFluxX_R,diffFluxY_R,diffFluxZ_R
IMPLICIT NONE
!----------------------------------------------------------------------------------------------------------------------------------
! INPUT / OUTPUT VARIABLES
INTEGER,INTENT(IN)                                            :: Nloc     !< local polynomial degree
                                                              !> solution in primitive variables at left/right side of the interface
REAL,DIMENSION(PRIM,0:Nloc,0:ZDIM(Nloc)),INTENT(IN)           :: UPrim_L,UPrim_R
                                                               !> solution gradients in x/y/z-direction left/right of the interface
REAL,DIMENSION(PP_nVarLifting,0:Nloc,0:ZDIM(Nloc)),INTENT(IN) :: gradUx_L,gradUx_R,gradUy_L,gradUy_R,gradUz_L,gradUz_R
REAL,INTENT(IN)                                               :: nv(3,0:Nloc,0:ZDIM(Nloc)) !< normal vector
REAL,INTENT(OUT)                                              :: F(PP_nVar,0:Nloc,0:ZDIM(Nloc)) !< viscous flux
!----------------------------------------------------------------------------------------------------------------------------------
! INPUT / OUTPUT VARIABLES
!----------------------------------------------------------------------------------------------------------------------------------
! LOCAL VARIABLES
INTEGER                                                       :: p,q
!==================================================================================================================================
! Don't forget the diffusion contribution, my young padawan
! Compute NSE Diffusion flux
  CALL EvalDiffFlux3D(Nloc,UPrim_L,gradUx_L,   gradUy_L,   gradUz_L, &
                                diffFluxX_L,diffFluxY_L,diffFluxZ_L)
  CALL EvalDiffFlux3D(Nloc,UPrim_R,gradUx_R,   gradUy_R,   gradUz_R, &
                                diffFluxX_R,diffFluxY_R,diffFluxZ_R)
! BR1 uses arithmetic mean of the fluxes
DO q=0,ZDIM(Nloc); DO p=0,Nloc
  F(:,p,q)=0.5*(nv(1,p,q)*(diffFluxX_L(:,p,q)+diffFluxX_R(:,p,q)) &
               +nv(2,p,q)*(diffFluxY_L(:,p,q)+diffFluxY_R(:,p,q)) &
               +nv(3,p,q)*(diffFluxZ_L(:,p,q)+diffFluxZ_R(:,p,q)))
END DO; END DO
END SUBROUTINE ViscousFlux
#endif /* PARABOLIC */

!==================================================================================================================================
!> Local Lax-Friedrichs (Rusanov) Riemann solver
!==================================================================================================================================
SUBROUTINE Riemann_LF(F_L,F_R,U_LL,U_RR,F)
! MODULES
USE MOD_EOS_Vars      ,ONLY: Kappa
IMPLICIT NONE
!----------------------------------------------------------------------------------------------------------------------------------
! INPUT / OUTPUT VARIABLES
                                                !> extended solution vector on the left/right side of the interface
REAL,DIMENSION(PP_2Var),INTENT(IN) :: U_LL,U_RR
                                                !> advection fluxes on the left/right side of the interface
REAL,DIMENSION(CONS),INTENT(IN)    :: F_L,F_R
REAL,DIMENSION(CONS),INTENT(OUT)   :: F         !< resulting Riemann flux
!----------------------------------------------------------------------------------------------------------------------------------
! INPUT / OUTPUT VARIABLES
!----------------------------------------------------------------------------------------------------------------------------------
! LOCAL VARIABLES
REAL    :: LambdaMax
!==================================================================================================================================
! Lax-Friedrichs
LambdaMax = MAX( ABS(U_RR(EXT_VEL1)),ABS(U_LL(EXT_VEL1)) ) + MAX( SPEEDOFSOUND_HE(U_LL),SPEEDOFSOUND_HE(U_RR) )
F = 0.5*((F_L+F_R) - LambdaMax*(U_RR(EXT_CONS) - U_LL(EXT_CONS)))

END SUBROUTINE Riemann_LF

!=================================================================================================================================
!> Roe's approximate Riemann solver using the Harten and Hymen II entropy fix, see
!> Pelanti, Marica & Quartapelle, Luigi & Vigevano, L & Vigevano, Luigi. (2018):
!>  A review of entropy fixes as applied to Roe's linearization.
!=================================================================================================================================
SUBROUTINE Riemann_RoeEntropyFix(F_L,F_R,U_LL,U_RR,F)
! MODULES
USE MOD_EOS_Vars      ,ONLY: Kappa,KappaM1
#ifdef SPLIT_DG
USE MOD_SplitFlux ,ONLY: SplitDGSurface_pointer
#endif /*SPLIT_DG*/
IMPLICIT NONE
!---------------------------------------------------------------------------------------------------------------------------------
! INPUT / OUTPUT VARIABLES
                                               !> extended solution vector on the left/right side of the interface
REAL,DIMENSION(PP_2Var),INTENT(IN) :: U_LL,U_RR
                                               !> advection fluxes on the left/right side of the interface
REAL,DIMENSION(CONS   ),INTENT(IN) :: F_L,F_R
REAL,DIMENSION(CONS   ),INTENT(OUT):: F        !< resulting Riemann flux
!---------------------------------------------------------------------------------------------------------------------------------
! LOCAL VARIABLES
INTEGER                 :: iVar
REAL                    :: c_L,c_R
REAL                    :: H_L,H_R
REAL                    :: SqrtRho_L,SqrtRho_R,sSqrtRho,absVel
REAL                    :: RoeVel(3),RoeH,Roec,RoeDens
REAL,DIMENSION(5)       :: r1,r2,r3,r4,r5,a,al,ar,Delta_U,Alpha  ! Roe eigenvectors
REAL                    :: tmp,da
REAL                    :: LambdaMax
!=================================================================================================================================
c_L       = SPEEDOFSOUND_HE(U_LL)
c_R       = SPEEDOFSOUND_HE(U_RR)
H_L       = TOTALENTHALPY_HE(U_LL)
H_R       = TOTALENTHALPY_HE(U_RR)
SqrtRho_L = SQRT(U_LL(EXT_DENS))
SqrtRho_R = SQRT(U_RR(EXT_DENS))

sSqrtRho  = 1./(SqrtRho_L+SqrtRho_R)
! Roe mean values
RoeVel    = (SqrtRho_R*U_RR(EXT_VELV) + SqrtRho_L*U_LL(EXT_VELV)) * sSqrtRho
RoeH      = (SqrtRho_R*H_R+SqrtRho_L*H_L) * sSqrtRho
absVel    = DOT_PRODUCT(RoeVel,RoeVel)
Roec      = ROEC_RIEMANN_H(RoeH,RoeVel)
RoeDens   = SQRT(U_LL(EXT_DENS)*U_RR(EXT_DENS))
! Roe+Pike version of Roe Riemann solver

! calculate jump
Delta_U(DENS)   = U_RR(EXT_DENS) - U_LL(EXT_DENS)
Delta_U(VELV)   = U_RR(EXT_VELV) - U_LL(EXT_VELV)
Delta_U(PRES)   = U_RR(EXT_PRES) - U_LL(EXT_PRES)

! mean eigenvalues and eigenvectors
a  = (/ RoeVel(1)-Roec, RoeVel(1), RoeVel(1), RoeVel(1), RoeVel(1)+Roec      /)
r1 = (/ 1.,             a(1),      RoeVel(2), RoeVel(3), RoeH-RoeVel(1)*Roec /)
r2 = (/ 1.,             RoeVel(1), RoeVel(2), RoeVel(3), 0.5*absVel          /)
r3 = (/ 0.,             0.,        1.,        0.,        RoeVel(2)           /)
r4 = (/ 0.,             0.,        0.,        1.,        RoeVel(3)           /)
r5 = (/ 1.,             a(5),      RoeVel(2), RoeVel(3), RoeH+RoeVel(1)*Roec /)

! calculate wave strenghts
tmp      = 0.5/(Roec*Roec)
Alpha(1) = tmp*(Delta_U(5)-RoeDens*Roec*Delta_U(2))
Alpha(2) = Delta_U(1) - Delta_U(5)*2.*tmp
Alpha(3) = RoeDens*Delta_U(3)
Alpha(4) = RoeDens*Delta_U(4)
Alpha(5) = tmp*(Delta_U(5)+RoeDens*Roec*Delta_U(2))

! Harten+Hyman entropy fix (apply only for acoustic waves, don't fix r)

al(1) = U_LL(EXT_VEL1) - c_L
al(2) = U_LL(EXT_VEL1)
al(3) = U_LL(EXT_VEL1)
al(4) = U_LL(EXT_VEL1)
al(5) = U_LL(EXT_VEL1) + c_L
ar(1) = U_RR(EXT_VEL1) - c_R
ar(2) = U_RR(EXT_VEL1)
ar(3) = U_RR(EXT_VEL1)
ar(4) = U_RR(EXT_VEL1)
ar(5) = U_RR(EXT_VEL1) + c_R
! HH1
!IF(ABS(a(1)).LT.da1) a(1)=da1
!IF(ABS(a(5)).LT.da5) a(5)=da5
! HH2
DO iVar=1,5
  da = MAX(0.,a(iVar)-al(iVar),ar(iVar)-a(iVar))

  IF(ABS(a(iVar)).LT.da) THEN
    a(iVar)=0.5*(a(iVar)*a(iVar)/da+da)
  ELSE
    a(iVar) = ABS(a(iVar))
  END IF
END DO

! assemble Roe flux for NS part of the equation system
F(1:5)=0.5*((F_L(1:5)+F_R(1:5)) - &
               Alpha(1)*a(1)*r1 - &
               Alpha(2)*a(2)*r2 - &
               Alpha(3)*a(3)*r3 - &
               Alpha(4)*a(4)*r4 - &
               Alpha(5)*a(5)*r5)

! Revert to LF for the RANS SA equations
LambdaMax = MAX( ABS(U_RR(EXT_VEL1)),ABS(U_LL(EXT_VEL1)) ) + MAX(c_L,c_R)
F(MUSA) = 0.5*((F_L(MUSA)+F_R(MUSA)) - LambdaMax*(U_RR(EXT_MUSA) - U_LL(EXT_MUSA)))
END SUBROUTINE Riemann_RoeEntropyFix

!==================================================================================================================================
!> Finalize Riemann solver routines
!==================================================================================================================================
SUBROUTINE FinalizeRiemann()
! MODULES
IMPLICIT NONE
!----------------------------------------------------------------------------------------------------------------------------------!
! INPUT / OUTPUT VARIABLES
!----------------------------------------------------------------------------------------------------------------------------------
! LOCAL VARIABLES
!==================================================================================================================================
END SUBROUTINE FinalizeRiemann


END MODULE MOD_Riemann<|MERGE_RESOLUTION|>--- conflicted
+++ resolved
@@ -147,17 +147,6 @@
 IMPLICIT NONE
 !----------------------------------------------------------------------------------------------------------------------------------
 ! INPUT / OUTPUT VARIABLES
-<<<<<<< HEAD
-INTEGER,INTENT(IN)                                          :: Nloc       !< local polynomial degree
-REAL,DIMENSION(PP_nVar    ,0:Nloc,0:ZDIM(Nloc)),INTENT(IN)  :: U_L        !< conservative solution at left side of the interface
-REAL,DIMENSION(PP_nVar    ,0:Nloc,0:ZDIM(Nloc)),INTENT(IN)  :: U_R        !< conservative solution at right side of the interface
-REAL,DIMENSION(PP_nVarPrim,0:Nloc,0:ZDIM(Nloc)),INTENT(IN)  :: UPrim_L    !< primitive solution at left side of the interface
-REAL,DIMENSION(PP_nVarPrim,0:Nloc,0:ZDIM(Nloc)),INTENT(IN)  :: UPrim_R    !< primitive solution at right side of the interface
-!> normal vector and tangential vectors at side
-REAL,DIMENSION(          3,0:Nloc,0:ZDIM(Nloc)),INTENT(IN)  :: nv,t1,t2
-LOGICAL,INTENT(IN)                                          :: doBC       !< marker whether side is a BC side
-REAL,DIMENSION(PP_nVar    ,0:Nloc,0:ZDIM(Nloc)),INTENT(OUT) :: FOut       !< advective flux
-=======
 INTEGER,INTENT(IN)                                   :: Nloc       !< local polynomial degree
 REAL,DIMENSION(CONS,0:Nloc,0:ZDIM(Nloc)),INTENT(IN)  :: U_L        !< conservative solution at left side of the interface
 REAL,DIMENSION(CONS,0:Nloc,0:ZDIM(Nloc)),INTENT(IN)  :: U_R        !< conservative solution at right side of the interface
@@ -167,7 +156,6 @@
 REAL,DIMENSION(   3,0:Nloc,0:ZDIM(Nloc)),INTENT(IN)  :: nv,t1,t2
 LOGICAL,INTENT(IN)                                   :: doBC       !< marker whether side is a BC side
 REAL,DIMENSION(CONS,0:Nloc,0:ZDIM(Nloc)),INTENT(OUT) :: FOut       !< advective flux
->>>>>>> 2b2582b4
 !----------------------------------------------------------------------------------------------------------------------------------
 ! LOCAL VARIABLES
 INTEGER                 :: i,j

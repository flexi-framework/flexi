!=================================================================================================================================
! Copyright (c) 2010-2022 Prof. Claus-Dieter Munz
! Copyright (c) 2022-2024 Prof. Andrea Beck
! Copyright (c) 2016-2017 Gregor Gassner (github.com/project-fluxo/fluxo)
! Copyright (c) 2016-2017 Florian Hindenlang (github.com/project-fluxo/fluxo)
! Copyright (c) 2016-2017 Andrew Winters (github.com/project-fluxo/fluxo)
! This file is part of FLEXI, a high-order accurate framework for numerically solving PDEs with discontinuous Galerkin methods.
! For more information see https://www.flexi-project.org and https://numericsresearchgroup.org
!
! FLEXI is free software: you can redistribute it and/or modify it under the terms of the GNU General Public License
! as published by the Free Software Foundation, either version 3 of the License, or (at your option) any later version.
!
! FLEXI is distributed in the hope that it will be useful, but WITHOUT ANY WARRANTY; without even the implied warranty
! of MERCHANTABILITY or FITNESS FOR A PARTICULAR PURPOSE. See the GNU General Public License v3.0 for more details.
!
! You should have received a copy of the GNU General Public License along with FLEXI. If not, see <http://www.gnu.org/licenses/>.
!=================================================================================================================================
#include "flexi.h"
#include "eos.h"
!==================================================================================================================================
!> Contains routines to compute the riemann (Advection, Diffusion) for a given Face
!==================================================================================================================================
MODULE MOD_Riemann
! MODULES
IMPLICIT NONE
PRIVATE
!----------------------------------------------------------------------------------------------------------------------------------
! GLOBAL VARIABLES
!----------------------------------------------------------------------------------------------------------------------------------
ABSTRACT INTERFACE
  PPURE SUBROUTINE RiemannInt(F_L,F_R,U_LL,U_RR,F)
    REAL,DIMENSION(PP_2Var),INTENT(IN) :: U_LL,U_RR
    REAL,DIMENSION(PP_nVar),INTENT(IN) :: F_L,F_R
    REAL,DIMENSION(PP_nVar),INTENT(OUT):: F
  END SUBROUTINE
END INTERFACE

PROCEDURE(RiemannInt),POINTER :: Riemann_pointer    !< pointer defining the standard inner Riemann solver
PROCEDURE(RiemannInt),POINTER :: RiemannBC_pointer  !< pointer defining the standard BC    Riemann solver
REAL :: phiFactor
INTEGER,PARAMETER      :: PRM_RIEMANN_SAME          = -1
INTEGER,PARAMETER      :: PRM_RIEMANN_LF            = 1
INTEGER,PARAMETER      :: PRM_RIEMANN_HLLC          = 2
INTEGER,PARAMETER      :: PRM_RIEMANN_ROE           = 3
INTEGER,PARAMETER      :: PRM_RIEMANN_ROEL2         = 32
INTEGER,PARAMETER      :: PRM_RIEMANN_ROEENTROPYFIX = 33
INTEGER,PARAMETER      :: PRM_RIEMANN_HLL           = 4
INTEGER,PARAMETER      :: PRM_RIEMANN_HLLE          = 5
INTEGER,PARAMETER      :: PRM_RIEMANN_HLLEM         = 6
INTEGER,PARAMETER      :: PRM_RIEMANN_ROEENTROPYGSHOCKFIX = 8
#ifdef SPLIT_DG
INTEGER,PARAMETER      :: PRM_RIEMANN_CH            = 7
INTEGER,PARAMETER      :: PRM_RIEMANN_Average       = 0
#endif

INTERFACE InitRiemann
  MODULE PROCEDURE InitRiemann
END INTERFACE

INTERFACE Riemann
  MODULE PROCEDURE Riemann_Point
  MODULE PROCEDURE Riemann_Side
END INTERFACE

#if PARABOLIC
INTERFACE ViscousFlux
  MODULE PROCEDURE ViscousFlux_Point
  MODULE PROCEDURE ViscousFlux_Side
END INTERFACE
#endif

INTERFACE FinalizeRiemann
  MODULE PROCEDURE FinalizeRiemann
END INTERFACE

PUBLIC::DefineParametersRiemann
PUBLIC::InitRiemann
PUBLIC::Riemann
PUBLIC::FinalizeRiemann
#if PARABOLIC
PUBLIC::ViscousFlux
#endif
!==================================================================================================================================

CONTAINS

!==================================================================================================================================
!> Define parameters
!==================================================================================================================================
SUBROUTINE DefineParametersRiemann()
! MODULES
USE MOD_Globals
USE MOD_ReadInTools ,ONLY: prms,addStrListEntry
! IMPLICIT VARIABLE HANDLING
IMPLICIT NONE
!----------------------------------------------------------------------------------------------------------------------------------
! INPUT / OUTPUT VARIABLES
!----------------------------------------------------------------------------------------------------------------------------------
! LOCAL VARIABLES
!==================================================================================================================================
CALL prms%SetSection("Riemann")
CALL prms%CreateIntFromStringOption('Riemann',   "Riemann solver to be used: LF, HLLC, Roe, RoeEntropyFix, HLL, HLLE, HLLEM", &
                                                 "RoeEntropyFix")
CALL addStrListEntry('Riemann','lf',           PRM_RIEMANN_LF)
CALL addStrListEntry('Riemann','hllc',         PRM_RIEMANN_HLLC)
CALL addStrListEntry('Riemann','roe',          PRM_RIEMANN_ROE)
CALL addStrListEntry('Riemann','roeentropyfix',PRM_RIEMANN_ROEENTROPYFIX)
CALL addStrListEntry('Riemann','roel2',        PRM_RIEMANN_ROEL2)
CALL addStrListEntry('Riemann','hll',          PRM_RIEMANN_HLL)
CALL addStrListEntry('Riemann','hlle',         PRM_RIEMANN_HLLE)
CALL addStrListEntry('Riemann','hllem',        PRM_RIEMANN_HLLEM)
CALL addStrListEntry('Riemann','roeentropygshockfix',        PRM_RIEMANN_ROEENTROPYGSHOCKFIX)
#ifdef SPLIT_DG
CALL addStrListEntry('Riemann','ch',           PRM_RIEMANN_CH)
CALL addStrListEntry('Riemann','avg',          PRM_RIEMANN_Average)
#endif
CALL prms%CreateIntFromStringOption('RiemannBC', "Riemann solver used for boundary conditions: Same, LF, Roe, RoeEntropyFix, "//&
                                                 "HLL, HLLE, HLLEM",&
                                                 "Same")
CALL addStrListEntry('RiemannBC','lf',           PRM_RIEMANN_LF)
CALL addStrListEntry('RiemannBC','hllc',         PRM_RIEMANN_HLLC)
CALL addStrListEntry('RiemannBC','roe',          PRM_RIEMANN_ROE)
CALL addStrListEntry('RiemannBC','roeentropyfix',PRM_RIEMANN_ROEENTROPYFIX)
CALL addStrListEntry('RiemannBC','roel2',        PRM_RIEMANN_ROEL2)
CALL addStrListEntry('RiemannBC','hll',          PRM_RIEMANN_HLL)
CALL addStrListEntry('RiemannBC','hlle',         PRM_RIEMANN_HLLE)
CALL addStrListEntry('RiemannBC','hllem',        PRM_RIEMANN_HLLEM)
CALL addStrListEntry('RiemannBC','roeentropygshockfix',        PRM_RIEMANN_ROEENTROPYGSHOCKFIX)
#ifdef SPLIT_DG
CALL addStrListEntry('RiemannBC','ch',           PRM_RIEMANN_CH)
CALL addStrListEntry('RiemannBC','avg',          PRM_RIEMANN_Average)
#endif
CALL addStrListEntry('RiemannBC','same',         PRM_RIEMANN_SAME)
CALL prms%CreateRealOption('RiemannPhiFactor', "Factor to adjust imbalance of advective and acoustic dissipation, fixes grid alligned shock instabilities", "5")
END SUBROUTINE DefineParametersRiemann


!==================================================================================================================================!
!> Initialize Riemann solver routines, read inner and BC Riemann solver parameters and set pointers
!==================================================================================================================================!
SUBROUTINE InitRiemann()
! MODULES
USE MOD_Globals
<<<<<<< HEAD
USE MOD_ReadInTools ,ONLY: GETINTFROMSTR, GETREAL
!----------------------------------------------------------------------------------------------------------------------------------
=======
USE MOD_ReadInTools ,ONLY: GETINTFROMSTR
! IMPLICIT VARIABLE HANDLING
>>>>>>> bb1e2204
IMPLICIT NONE
!----------------------------------------------------------------------------------------------------------------------------------
! INPUT / OUTPUT VARIABLES
!----------------------------------------------------------------------------------------------------------------------------------
! LOCAL VARIABLES
INTEGER                 :: Riemann
!==================================================================================================================================
#ifndef SPLIT_DG
Riemann = GETINTFROMSTR('Riemann')
SELECT CASE(Riemann)
CASE(PRM_RIEMANN_LF)
  Riemann_pointer => Riemann_LF
CASE(PRM_RIEMANN_HLLC)
  Riemann_pointer => Riemann_HLLC
CASE(PRM_RIEMANN_ROE)
  Riemann_pointer => Riemann_Roe
CASE(PRM_RIEMANN_ROEENTROPYFIX)
  Riemann_pointer => Riemann_RoeEntropyFix
CASE(PRM_RIEMANN_ROEL2)
  Riemann_pointer => Riemann_RoeL2
CASE(PRM_RIEMANN_HLL)
  Riemann_pointer => Riemann_HLL
CASE(PRM_RIEMANN_HLLE)
  Riemann_pointer => Riemann_HLLE
CASE(PRM_RIEMANN_HLLEM)
  Riemann_pointer => Riemann_HLLEM
CASE(PRM_RIEMANN_ROEENTROPYGSHOCKFIX)
  Riemann_pointer => Riemann_RoeEntropyGShockFix
CASE DEFAULT
  CALL CollectiveStop(__STAMP__,&
    'Riemann solver not defined!')
END SELECT

Riemann = GETINTFROMSTR('RiemannBC')
SELECT CASE(Riemann)
CASE(PRM_RIEMANN_SAME)
  RiemannBC_pointer => Riemann_pointer
CASE(PRM_RIEMANN_LF)
  RiemannBC_pointer => Riemann_LF
CASE(PRM_RIEMANN_HLLC)
  RiemannBC_pointer => Riemann_HLLC
CASE(PRM_RIEMANN_ROE)
  RiemannBC_pointer => Riemann_Roe
CASE(PRM_RIEMANN_ROEENTROPYFIX)
  RiemannBC_pointer => Riemann_RoeEntropyFix
CASE(PRM_RIEMANN_ROEL2)
  RiemannBC_pointer => Riemann_RoeL2
CASE(PRM_RIEMANN_HLL)
  RiemannBC_pointer => Riemann_HLL
CASE(PRM_RIEMANN_HLLE)
  RiemannBC_pointer => Riemann_HLLE
CASE(PRM_RIEMANN_HLLEM)
  RiemannBC_pointer => Riemann_HLLEM
CASE(PRM_RIEMANN_ROEENTROPYGSHOCKFIX)
  Riemann_pointer => Riemann_RoeEntropyGShockFix
CASE DEFAULT
  CALL CollectiveStop(__STAMP__,&
    'RiemannBC solver not defined!')
END SELECT

#else
Riemann = GETINTFROMSTR('Riemann')
SELECT CASE(Riemann)
CASE(PRM_RIEMANN_LF)
  Riemann_pointer => Riemann_LF
CASE(PRM_RIEMANN_ROE)
  Riemann_pointer => Riemann_Roe
CASE(PRM_RIEMANN_ROEENTROPYFIX)
  Riemann_pointer => Riemann_RoeEntropyFix
CASE(PRM_RIEMANN_ROEL2)
  Riemann_pointer => Riemann_RoeL2
CASE(PRM_RIEMANN_CH)
  Riemann_pointer => Riemann_CH
CASE(PRM_RIEMANN_Average)
  Riemann_pointer => Riemann_FluxAverage
CASE(PRM_RIEMANN_ROEENTROPYGSHOCKFIX)
  Riemann_pointer => Riemann_RoeEntropyGShockFix
CASE DEFAULT
  CALL CollectiveStop(__STAMP__,&
    'Riemann solver not defined!')
END SELECT

Riemann = GETINTFROMSTR('RiemannBC')
SELECT CASE(Riemann)
CASE(PRM_RIEMANN_SAME)
  RiemannBC_pointer => Riemann_pointer
CASE(PRM_RIEMANN_LF)
  RiemannBC_pointer => Riemann_LF
CASE(PRM_RIEMANN_ROE)
  RiemannBC_pointer => Riemann_Roe
CASE(PRM_RIEMANN_ROEENTROPYFIX)
  RiemannBC_pointer => Riemann_RoeEntropyFix
CASE(PRM_RIEMANN_ROEL2)
  RiemannBC_pointer => Riemann_RoeL2
CASE(PRM_RIEMANN_CH)
  Riemann_pointer => Riemann_CH
CASE(PRM_RIEMANN_Average)
  RiemannBC_pointer => Riemann_FluxAverage
CASE(PRM_RIEMANN_ROEENTROPYGSHOCKFIX)
  Riemann_pointer => Riemann_RoeEntropyGShockFix
CASE DEFAULT
  CALL CollectiveStop(__STAMP__,&
    'RiemannBC solver not defined!')
END SELECT
#endif /*SPLIT_DG*/
!read in of phiFactor
phiFactor = GETREAL("RiemannPhiFactor")
END SUBROUTINE InitRiemann


!==================================================================================================================================
!> Computes the numerical flux for a side calling the flux calculation pointwise.
!> Conservative States are rotated into normal direction in this routine and are NOT backrotated: don't use it after this routine!!
!> Attention 2: numerical flux is backrotated at the end of the routine!!
!==================================================================================================================================
SUBROUTINE Riemann_Side(Nloc,FOut,U_L,U_R,UPrim_L,UPrim_R,nv,t1,t2,doBC)
! MODULES
USE MOD_Flux         ,ONLY:EvalEulerFlux1D_fast
! IMPLICIT VARIABLE HANDLING
IMPLICIT NONE
!----------------------------------------------------------------------------------------------------------------------------------
! INPUT / OUTPUT VARIABLES
INTEGER,INTENT(IN)                                          :: Nloc      !< local polynomial degree
REAL,DIMENSION(PP_nVar    ,0:Nloc,0:ZDIM(Nloc)),INTENT(IN)  :: U_L       !< conservative solution at left side of the interface
REAL,DIMENSION(PP_nVar    ,0:Nloc,0:ZDIM(Nloc)),INTENT(IN)  :: U_R       !< conservative solution at right side of the interface
REAL,DIMENSION(PP_nVarPrim,0:Nloc,0:ZDIM(Nloc)),INTENT(IN)  :: UPrim_L   !< primitive solution at left side of the interface
REAL,DIMENSION(PP_nVarPrim,0:Nloc,0:ZDIM(Nloc)),INTENT(IN)  :: UPrim_R   !< primitive solution at right side of the interface
REAL,DIMENSION(3          ,0:Nloc,0:ZDIM(Nloc)),INTENT(IN)  :: nv,t1,t2  !> normal vector and tangential vectors at side
REAL,DIMENSION(PP_nVar    ,0:Nloc,0:ZDIM(Nloc)),INTENT(OUT) :: FOut      !< advective flux
LOGICAL,INTENT(IN)                                          :: doBC      !< marker whether side is a BC side
!----------------------------------------------------------------------------------------------------------------------------------
! LOCAL VARIABLES
INTEGER                 :: i,j
REAL,DIMENSION(PP_nVar) :: F_L,F_R,F
REAL,DIMENSION(PP_2Var) :: U_LL,U_RR
PROCEDURE(RiemannInt),POINTER :: Riemann_loc !< pointer defining the standard inner Riemann solver
!==================================================================================================================================
IF (doBC) THEN
  Riemann_loc => RiemannBC_pointer
ELSE
  Riemann_loc => Riemann_pointer
END IF

DO j=0,ZDIM(Nloc); DO i=0,Nloc
  ! Momentum has to be rotated using the normal system individual for each
  ! left state: U_L
  U_LL(EXT_DENS)=U_L(DENS,i,j)
  U_LL(EXT_SRHO)=1./U_LL(EXT_DENS)
  U_LL(EXT_ENER)=U_L(ENER,i,j)
  U_LL(EXT_PRES)=UPrim_L(PRES,i,j)

  ! rotate velocity in normal and tangential direction
  U_LL(EXT_VEL1)=DOT_PRODUCT(UPrim_L(VELV,i,j),nv(:,i,j))
  U_LL(EXT_VEL2)=DOT_PRODUCT(UPrim_L(VELV,i,j),t1(:,i,j))
  U_LL(EXT_MOM1)=U_LL(EXT_DENS)*U_LL(EXT_VEL1)
  U_LL(EXT_MOM2)=U_LL(EXT_DENS)*U_LL(EXT_VEL2)
#if PP_dim==3
  U_LL(EXT_VEL3)=DOT_PRODUCT(UPrim_L(VELV,i,j),t2(:,i,j))
  U_LL(EXT_MOM3)=U_LL(EXT_DENS)*U_LL(EXT_VEL3)
#else
  U_LL(EXT_VEL3)=0.
  U_LL(EXT_MOM3)=0.
#endif
  ! right state: U_R
  U_RR(EXT_DENS)=U_R(DENS,i,j)
  U_RR(EXT_SRHO)=1./U_RR(EXT_DENS)
  U_RR(EXT_ENER)=U_R(ENER,i,j)
  U_RR(EXT_PRES)=UPrim_R(PRES,i,j)
  ! rotate momentum in normal and tangential direction
  U_RR(EXT_VEL1)=DOT_PRODUCT(UPRIM_R(VELV,i,j),nv(:,i,j))
  U_RR(EXT_VEL2)=DOT_PRODUCT(UPRIM_R(VELV,i,j),t1(:,i,j))
  U_RR(EXT_MOM1)=U_RR(EXT_DENS)*U_RR(EXT_VEL1)
  U_RR(EXT_MOM2)=U_RR(EXT_DENS)*U_RR(EXT_VEL2)
#if PP_dim==3
  U_RR(EXT_VEL3)=DOT_PRODUCT(UPRIM_R(VELV,i,j),t2(:,i,j))
  U_RR(EXT_MOM3)=U_RR(EXT_DENS)*U_RR(EXT_VEL3)
#else
  U_RR(EXT_VEL3)=0.
  U_RR(EXT_MOM3)=0.
#endif

#ifndef SPLIT_DG
  CALL EvalEulerFlux1D_fast(U_LL,F_L)
  CALL EvalEulerFlux1D_fast(U_RR,F_R)
#endif /*SPLIT_DG*/

  CALL Riemann_loc(F_L,F_R,U_LL,U_RR,F)

  ! Back Rotate the normal flux into Cartesian direction
  Fout(DENS,i,j)=F(DENS)
  Fout(MOMV,i,j)=nv(:,i,j)*F(MOM1)  &
               + t1(:,i,j)*F(MOM2)  &
#if PP_dim==3
               + t2(:,i,j)*F(MOM3)
#else
               + 0.
#endif
  Fout(ENER,i,j)=F(ENER)
END DO; END DO

END SUBROUTINE Riemann_Side


!==================================================================================================================================
!> Computes the numerical flux
!> Conservative States are rotated into normal direction in this routine and are NOT backrotated: don't use it after this routine!!
!> Attention 2: numerical flux is backrotated at the end of the routine!!
!==================================================================================================================================
SUBROUTINE Riemann_Point(FOut,U_L,U_R,UPrim_L,UPrim_R,nv,t1,t2,doBC)
! MODULES
USE MOD_Flux         ,ONLY:EvalEulerFlux1D_fast
! IMPLICIT VARIABLE HANDLING
IMPLICIT NONE
!----------------------------------------------------------------------------------------------------------------------------------
! INPUT / OUTPUT VARIABLES
REAL,DIMENSION(PP_nVar    ),INTENT(IN)  :: U_L        !< conservative solution at left side of the interface
REAL,DIMENSION(PP_nVar    ),INTENT(IN)  :: U_R        !< conservative solution at right side of the interface
REAL,DIMENSION(PP_nVarPrim),INTENT(IN)  :: UPrim_L    !< primitive solution at left side of the interface
REAL,DIMENSION(PP_nVarPrim),INTENT(IN)  :: UPrim_R    !< primitive solution at right side of the interface
REAL,DIMENSION(3          ),INTENT(IN)  :: nv,t1,t2   !< normal vector and tangential vectors at side
REAL,DIMENSION(PP_nVar    ),INTENT(OUT) :: FOut       !< advective flux
LOGICAL,INTENT(IN)                      :: doBC       !< marker whether side is a BC side
!----------------------------------------------------------------------------------------------------------------------------------
! LOCAL VARIABLES
REAL,DIMENSION(PP_nVar) :: F_L,F_R,F
REAL,DIMENSION(PP_2Var) :: U_LL,U_RR
PROCEDURE(RiemannInt),POINTER :: Riemann_loc !< pointer defining the standard inner Riemann solver
!==================================================================================================================================
IF (doBC) THEN
  Riemann_loc => RiemannBC_pointer
ELSE
  Riemann_loc => Riemann_pointer
END IF

! Momentum has to be rotated using the normal system individual for each
! left state: U_L
U_LL(EXT_DENS)=U_L(DENS)
U_LL(EXT_SRHO)=1./U_LL(EXT_DENS)
U_LL(EXT_ENER)=U_L(ENER)
U_LL(EXT_PRES)=UPrim_L(PRES)

! rotate velocity in normal and tangential direction
U_LL(EXT_VEL1)=DOT_PRODUCT(UPrim_L(VELV),nv(:))
U_LL(EXT_VEL2)=DOT_PRODUCT(UPrim_L(VELV),t1(:))
U_LL(EXT_MOM1)=U_LL(EXT_DENS)*U_LL(EXT_VEL1)
U_LL(EXT_MOM2)=U_LL(EXT_DENS)*U_LL(EXT_VEL2)
#if PP_dim==3
U_LL(EXT_VEL3)=DOT_PRODUCT(UPrim_L(VELV),t2(:))
U_LL(EXT_MOM3)=U_LL(EXT_DENS)*U_LL(EXT_VEL3)
#else
U_LL(EXT_VEL3)=0.
U_LL(EXT_MOM3)=0.
#endif
! right state: U_R
U_RR(EXT_DENS)=U_R(DENS)
U_RR(EXT_SRHO)=1./U_RR(EXT_DENS)
U_RR(EXT_ENER)=U_R(ENER)
U_RR(EXT_PRES)=UPrim_R(PRES)
! rotate momentum in normal and tangential direction
U_RR(EXT_VEL1)=DOT_PRODUCT(UPRIM_R(VELV),nv(:))
U_RR(EXT_VEL2)=DOT_PRODUCT(UPRIM_R(VELV),t1(:))
U_RR(EXT_MOM1)=U_RR(EXT_DENS)*U_RR(EXT_VEL1)
U_RR(EXT_MOM2)=U_RR(EXT_DENS)*U_RR(EXT_VEL2)
#if PP_dim==3
U_RR(EXT_VEL3)=DOT_PRODUCT(UPRIM_R(VELV),t2(:))
U_RR(EXT_MOM3)=U_RR(EXT_DENS)*U_RR(EXT_VEL3)
#else
U_RR(EXT_VEL3)=0.
U_RR(EXT_MOM3)=0.
#endif

# ifndef SPLIT_DG
CALL EvalEulerFlux1D_fast(U_LL,F_L)
CALL EvalEulerFlux1D_fast(U_RR,F_R)
#endif /*SPLIT_DG*/

CALL Riemann_loc(F_L,F_R,U_LL,U_RR,F)

! Back rotate the normal flux into Cartesian direction
Fout(DENS)=F(DENS)
Fout(MOMV)=nv(:)*F(MOM1)  &
          +t1(:)*F(MOM2)  &
#if PP_dim==3
          +t2(:)*F(MOM3)
#else
          + 0.
#endif
Fout(ENER)=F(ENER)
END SUBROUTINE Riemann_Point


#if PARABOLIC
!==================================================================================================================================
!> Computes the viscous NSE diffusion fluxes in all directions to approximate the numerical flux
!> Actually not a Riemann solver, only here for coding reasons
!==================================================================================================================================
SUBROUTINE ViscousFlux_Side(Nloc,F,UPrim_L,UPrim_R, &
                            gradUx_L,gradUy_L,gradUz_L,gradUx_R,gradUy_R,gradUz_R,nv &
#if EDDYVISCOSITY
                           ,muSGS_L,muSGS_R &
#endif
                           )
! MODULES
USE MOD_Flux         ,ONLY: EvalDiffFlux3D
USE MOD_Lifting_Vars ,ONLY: diffFluxX_L,diffFluxY_L,diffFluxZ_L
USE MOD_Lifting_Vars ,ONLY: diffFluxX_R,diffFluxY_R,diffFluxZ_R
! IMPLICIT VARIABLE HANDLING
IMPLICIT NONE
!----------------------------------------------------------------------------------------------------------------------------------
! INPUT / OUTPUT VARIABLES
INTEGER,INTENT(IN)                                             :: Nloc     !< local polynomial degree
                                                               !> solution in primitive variables at left/right side of interface
REAL,DIMENSION(PP_nVarPrim   ,0:Nloc,0:ZDIM(Nloc)),INTENT(IN)  :: UPrim_L,UPrim_R
                                                               !> solution gradients in x/y/z-direction left/right of interface
REAL,DIMENSION(PP_nVarLifting,0:Nloc,0:ZDIM(Nloc)),INTENT(IN)  :: gradUx_L,gradUx_R,gradUy_L,gradUy_R,gradUz_L,gradUz_R
REAL,DIMENSION(3             ,0:Nloc,0:ZDIM(Nloc)),INTENT(IN)  :: nv  !< normal vector
REAL,DIMENSION(PP_nVar       ,0:Nloc,0:ZDIM(Nloc)),INTENT(OUT) :: F   !< viscous flux
#if EDDYVISCOSITY
REAL,DIMENSION(1             ,0:Nloc,0:ZDIM(Nloc)),INTENT(IN)  :: muSGS_L,muSGS_R   !> eddy viscosity left/right of the interface
#endif
!----------------------------------------------------------------------------------------------------------------------------------
! INPUT / OUTPUT VARIABLES
!----------------------------------------------------------------------------------------------------------------------------------
! LOCAL VARIABLES
INTEGER                                                       :: p,q
!==================================================================================================================================
! Don't forget the diffusion contribution, my young padawan
! Compute NSE Diffusion flux
CALL EvalDiffFlux3D(Nloc,UPrim_L,   gradUx_L,   gradUy_L,   gradUz_L  &
                                ,diffFluxX_L,diffFluxY_L,diffFluxZ_L  &
#if EDDYVISCOSITY
                   ,muSGS_L &
#endif
      )
CALL EvalDiffFlux3D(Nloc,UPrim_R,   gradUx_R,   gradUy_R,   gradUz_R  &
                                ,diffFluxX_R,diffFluxY_R,diffFluxZ_R  &
#if EDDYVISCOSITY
                   ,muSGS_R&
#endif
      )
! Arithmetic mean of the fluxes
DO q=0,ZDIM(Nloc); DO p=0,Nloc
  F(:,p,q)=0.5*(nv(1,p,q)*(diffFluxX_L(:,p,q)+diffFluxX_R(:,p,q)) &
               +nv(2,p,q)*(diffFluxY_L(:,p,q)+diffFluxY_R(:,p,q)) &
               +nv(3,p,q)*(diffFluxZ_L(:,p,q)+diffFluxZ_R(:,p,q)))
END DO; END DO
END SUBROUTINE ViscousFlux_Side


!==================================================================================================================================
!> Computes the viscous NSE diffusion fluxes in all directions to approximate the numerical flux
!> Actually not a Riemann solver, only here for coding reasons
!==================================================================================================================================
SUBROUTINE ViscousFlux_Point(F,UPrim_L,UPrim_R, &
                             gradUx_L,gradUy_L,gradUz_L,gradUx_R,gradUy_R,gradUz_R,nv &
#if EDDYVISCOSITY
                            ,muSGS_L,muSGS_R &
#endif
                            )
! MODULES
USE MOD_Flux         ,ONLY: EvalDiffFlux3D
! IMPLICIT VARIABLE HANDLING
IMPLICIT NONE
!----------------------------------------------------------------------------------------------------------------------------------
! INPUT / OUTPUT VARIABLES
                                           !> solution in primitive variables at left/right side of the interface
REAL,DIMENSION(PP_nVarPrim   ),INTENT(IN)  :: UPrim_L,UPrim_R
                                           !> solution gradients in x/y/z-direction left/right of the interface
REAL,DIMENSION(PP_nVarLifting),INTENT(IN)  :: gradUx_L,gradUx_R,gradUy_L,gradUy_R,gradUz_L,gradUz_R
REAL,DIMENSION(3             ),INTENT(IN)  :: nv  !< normal vector
REAL,DIMENSION(PP_nVar       ),INTENT(OUT) :: F   !< viscous flux
#if EDDYVISCOSITY
REAL,INTENT(IN)                            :: muSGS_L,muSGS_R    !> eddy viscosity left/right of the interface
#endif
!----------------------------------------------------------------------------------------------------------------------------------
! INPUT / OUTPUT VARIABLES
!----------------------------------------------------------------------------------------------------------------------------------
! LOCAL VARIABLES
REAL,DIMENSION(PP_nVar)  :: diffFluxX_L,diffFluxY_L,diffFluxZ_L
REAL,DIMENSION(PP_nVar)  :: diffFluxX_R,diffFluxY_R,diffFluxZ_R
!==================================================================================================================================
! Don't forget the diffusion contribution, my young padawan
! Compute NSE Diffusion flux
CALL EvalDiffFlux3D(UPrim_L,   gradUx_L,   gradUy_L,   gradUz_L  &
                           ,diffFluxX_L,diffFluxY_L,diffFluxZ_L  &
#if EDDYVISCOSITY
                   ,muSGS_L &
#endif
      )
CALL EvalDiffFlux3D(UPrim_R,   gradUx_R,   gradUy_R,   gradUz_R  &
                           ,diffFluxX_R,diffFluxY_R,diffFluxZ_R  &
#if EDDYVISCOSITY
                   ,muSGS_R&
#endif
      )
! Arithmetic mean of the fluxes
F(:)=0.5*(nv(1)*(diffFluxX_L(:)+diffFluxX_R(:)) &
         +nv(2)*(diffFluxY_L(:)+diffFluxY_R(:)) &
         +nv(3)*(diffFluxZ_L(:)+diffFluxZ_R(:)))
END SUBROUTINE ViscousFlux_Point
#endif /* PARABOLIC */


!==================================================================================================================================
!> Local Lax-Friedrichs (Rusanov) Riemann solver
!==================================================================================================================================
PPURE SUBROUTINE Riemann_LF(F_L,F_R,U_LL,U_RR,F)
! MODULES
USE MOD_EOS_Vars      ,ONLY: Kappa
#ifdef SPLIT_DG
USE MOD_SplitFlux     ,ONLY: SplitDGSurface_pointer
#endif /*SPLIT_DG*/
! IMPLICIT VARIABLE HANDLING
IMPLICIT NONE
!----------------------------------------------------------------------------------------------------------------------------------
! INPUT / OUTPUT VARIABLES
                                                !> extended solution vector on the left/right side of the interface
REAL,DIMENSION(PP_2Var),INTENT(IN) :: U_LL,U_RR
                                                !> advection fluxes on the left/right side of the interface
REAL,DIMENSION(PP_nVar),INTENT(IN) :: F_L,F_R
REAL,DIMENSION(PP_nVar),INTENT(OUT):: F         !< resulting Riemann flux
!----------------------------------------------------------------------------------------------------------------------------------
! INPUT / OUTPUT VARIABLES
!----------------------------------------------------------------------------------------------------------------------------------
! LOCAL VARIABLES
REAL    :: LambdaMax
!==================================================================================================================================
! Lax-Friedrichs
LambdaMax = MAX( ABS(U_RR(EXT_VEL1)),ABS(U_LL(EXT_VEL1)) ) + MAX( SPEEDOFSOUND_HE(U_LL),SPEEDOFSOUND_HE(U_RR) )
#ifndef SPLIT_DG
F = 0.5*((F_L+F_R) - LambdaMax*(U_RR(CONS) - U_LL(CONS)))
#else
! get split flux
CALL SplitDGSurface_pointer(U_LL,U_RR,F)
! compute surface flux
F = F - 0.5*LambdaMax*(U_RR(CONS) - U_LL(CONS))
#endif /*SPLIT_DG*/
END SUBROUTINE Riemann_LF

!=================================================================================================================================
!> Harten-Lax-Van-Leer Riemann solver resolving contact discontinuity
!=================================================================================================================================
PPURE SUBROUTINE Riemann_HLLC(F_L,F_R,U_LL,U_RR,F)
! MODULES
USE MOD_EOS_Vars      ,ONLY: KappaM1!,kappa
! IMPLICIT VARIABLE HANDLING
IMPLICIT NONE
!---------------------------------------------------------------------------------------------------------------------------------
! INPUT / OUTPUT VARIABLES
                                           !> extended solution vector on the left/right side of the interface
REAL,DIMENSION(PP_2Var),INTENT(IN) :: U_LL,U_RR
                                           !> advection fluxes on the left/right side of the interface
REAL,DIMENSION(PP_nVar),INTENT(IN) :: F_L,F_R
REAL,DIMENSION(PP_nVar),INTENT(OUT):: F    !< resulting Riemann flux
!---------------------------------------------------------------------------------------------------------------------------------
! LOCAL VARIABLES
REAL    :: H_L,H_R
REAL    :: SqrtRho_L,SqrtRho_R,sSqrtRho
REAL    :: RoeVel(3),RoeH,Roec,absVel
REAL    :: Ssl,Ssr,SStar
REAL    :: U_Star(PP_nVar),EStar
REAL    :: sMu_L,sMu_R
!REAL    :: c_L,c_R
!=================================================================================================================================
! HLLC flux

! Version A: Basic Davis estimate for wave speed
!Ssl = U_LL(EXT_VEL1) - SPEEDOFSOUND_HE(U_LL)
!Ssr = U_RR(EXT_VEL1) + SPEEDOFSOUND_HE(U_RR)

! Version B: Basic Davis estimate for wave speed
!c_L = SPEEDOFSOUND_HE(U_LL)
!c_R = SPEEDOFSOUND_HE(U_RR)
!Ssl = MIN(U_LL(EXT_VEL1) - c_L,U_RR(EXT_VEL1) - c_R)
!Ssr = MAX(U_LL(EXT_VEL1) + c_L,U_RR(EXT_VEL1) + c_R)

! Version C: Better Roe estimate for wave speeds Davis, Einfeldt
H_L       = TOTALENTHALPY_HE(U_LL)
H_R       = TOTALENTHALPY_HE(U_RR)
SqrtRho_L = SQRT(U_LL(EXT_DENS))
SqrtRho_R = SQRT(U_RR(EXT_DENS))
sSqrtRho  = 1./(SqrtRho_L+SqrtRho_R)
! Roe mean values
RoeVel    = (SqrtRho_R*U_RR(EXT_VELV) + SqrtRho_L*U_LL(EXT_VELV)) * sSqrtRho
RoeH      = (SqrtRho_R*H_R            + SqrtRho_L*H_L       )     * sSqrtRho
absVel    = DOT_PRODUCT(RoeVel,RoeVel)
Roec      = SQRT(KappaM1*(RoeH-0.5*absVel))
Ssl       = RoeVel(1) - Roec
Ssr       = RoeVel(1) + Roec

! positive supersonic speed
IF(Ssl .GE. 0.)THEN
  F=F_L
! negative supersonic speed
ELSEIF(Ssr .LE. 0.)THEN
  F=F_R
! subsonic case
ELSE
  sMu_L = Ssl - U_LL(EXT_VEL1)
  sMu_R = Ssr - U_RR(EXT_VEL1)
  SStar = (U_RR(EXT_PRES) - U_LL(EXT_PRES) + U_LL(EXT_MOM1)*sMu_L - U_RR(EXT_MOM1)*sMu_R) / (U_LL(EXT_DENS)*sMu_L - U_RR(EXT_DENS)*sMu_R)
  IF ((Ssl .LE. 0.).AND.(SStar .GE. 0.)) THEN
    EStar  = TOTALENERGY_HE(U_LL) + (SStar-U_LL(EXT_VEL1))*(SStar + U_LL(EXT_PRES)*U_LL(EXT_SRHO)/sMu_L)
    U_Star = U_LL(EXT_DENS) * sMu_L/(Ssl-SStar) * (/ 1., SStar, U_LL(EXT_VEL2:EXT_VEL3), EStar /)
    F=F_L+Ssl*(U_Star-U_LL(CONS))
  ELSE
    EStar  = TOTALENERGY_HE(U_RR) + (SStar-U_RR(EXT_VEL1))*(SStar + U_RR(EXT_PRES)*U_RR(EXT_SRHO)/sMu_R)
    U_Star = U_RR(EXT_DENS) * sMu_R/(Ssr-SStar) * (/ 1., SStar, U_RR(EXT_VEL2:EXT_VEL3), EStar /)
    F=F_R+Ssr*(U_Star-U_RR(CONS))
  END IF
END IF ! subsonic case
END SUBROUTINE Riemann_HLLC

!=================================================================================================================================
!> Roe's approximate Riemann solver
!=================================================================================================================================
PPURE SUBROUTINE Riemann_Roe(F_L,F_R,U_LL,U_RR,F)
! MODULES
USE MOD_EOS_Vars  ,ONLY: kappaM1
#ifdef SPLIT_DG
USE MOD_SplitFlux ,ONLY: SplitDGSurface_pointer
#endif /*SPLIT_DG*/
! IMPLICIT VARIABLE HANDLING
IMPLICIT NONE
!---------------------------------------------------------------------------------------------------------------------------------
! INPUT / OUTPUT VARIABLES
                                               !> extended solution vector on the left/right side of the interface
REAL,DIMENSION(PP_2Var),INTENT(IN) :: U_LL,U_RR
                                               !> advection fluxes on the left/right side of the interface
REAL,DIMENSION(PP_nVar),INTENT(IN) :: F_L,F_R
REAL,DIMENSION(PP_nVar),INTENT(OUT):: F        !< resulting Riemann flux
!---------------------------------------------------------------------------------------------------------------------------------
! LOCAL VARIABLES
REAL                    :: H_L,H_R
REAL                    :: SqrtRho_L,SqrtRho_R,sSqrtRho
REAL                    :: RoeVel(3),RoeH,Roec,absVel
REAL,DIMENSION(PP_nVar) :: a,r1,r2,r3,r4,r5  ! Roe eigenvectors
REAL                    :: Alpha1,Alpha2,Alpha3,Alpha4,Alpha5,Delta_U(PP_nVar+1)
!=================================================================================================================================
! Roe flux
H_L       = TOTALENTHALPY_HE(U_LL)
H_R       = TOTALENTHALPY_HE(U_RR)
SqrtRho_L = SQRT(U_LL(EXT_DENS))
SqrtRho_R = SQRT(U_RR(EXT_DENS))

sSqrtRho  = 1./(SqrtRho_L+SqrtRho_R)
! Roe mean values
RoeVel    = (SqrtRho_R*U_RR(EXT_VELV) + SqrtRho_L*U_LL(EXT_VELV)) * sSqrtRho
absVel    = DOT_PRODUCT(RoeVel,RoeVel)
RoeH      = (SqrtRho_R*H_R+SqrtRho_L*H_L) * sSqrtRho
Roec      = ROEC_RIEMANN_H(RoeH,RoeVel)

! mean eigenvalues and eigenvectors
a  = (/ RoeVel(1)-Roec, RoeVel(1), RoeVel(1), RoeVel(1), RoeVel(1)+Roec      /)
r1 = (/ 1.,             a(1),      RoeVel(2), RoeVel(3), RoeH-RoeVel(1)*Roec /)
r2 = (/ 1.,             RoeVel(1), RoeVel(2), RoeVel(3), 0.5*absVel          /)
r3 = (/ 0.,             0.,        1.,        0.,        RoeVel(2)           /)
r4 = (/ 0.,             0.,        0.,        1.,        RoeVel(3)           /)
r5 = (/ 1.,             a(5),      RoeVel(2), RoeVel(3), RoeH+RoeVel(1)*Roec /)

! calculate differences
Delta_U(CONS)     = U_RR(CONS) - U_LL(CONS)
Delta_U(DELTA_U6) = Delta_U(DELTA_U5)-(Delta_U(DELTA_U3)-RoeVel(DELTA_U2)*Delta_U(DELTA_U1))*RoeVel(2) -&
                    (Delta_U(DELTA_U4)-RoeVel(DELTA_U3)*Delta_U(DELTA_U1))*RoeVel(DELTA_U3)
! calculate factors
Alpha3 = Delta_U(DELTA_U3) - RoeVel(DELTA_U2)*Delta_U(DELTA_U1)
Alpha4 = Delta_U(DELTA_U4) - RoeVel(DELTA_U3)*Delta_U(DELTA_U1)
Alpha2 = ALPHA2_RIEMANN_H(RoeH,RoeVel,Roec,Delta_U)
Alpha1 = 0.5/Roec * (Delta_U(DELTA_U1)*(RoeVel(1)+Roec) - Delta_U(DELTA_U2) - Roec*Alpha2)
Alpha5 = Delta_U(DELTA_U1) - Alpha1 - Alpha2
#ifndef SPLIT_DG
! assemble Roe flux
F=0.5*((F_L+F_R) - &
       Alpha1*ABS(a(1))*r1 - &
       Alpha2*ABS(a(2))*r2 - &
       Alpha3*ABS(a(3))*r3 - &
       Alpha4*ABS(a(4))*r4 - &
       Alpha5*ABS(a(5))*r5)
#else
! get split flux
CALL SplitDGSurface_pointer(U_LL,U_RR,F)
! assemble Roe flux
F = F - 0.5*(Alpha1*ABS(a(1))*r1 + &
             Alpha2*ABS(a(2))*r2 + &
             Alpha3*ABS(a(3))*r3 + &
             Alpha4*ABS(a(4))*r4 + &
             Alpha5*ABS(a(5))*r5)
#endif /*SPLIT_DG*/
END SUBROUTINE Riemann_Roe


!=================================================================================================================================
!> Roe's approximate Riemann solver using the Harten and Hymen II entropy fix, see
!> Pelanti, Marica & Quartapelle, Luigi & Vigevano, L & Vigevano, Luigi. (2018):
!>  A review of entropy fixes as applied to Roe's linearization.
!=================================================================================================================================
PPURE SUBROUTINE Riemann_RoeEntropyFix(F_L,F_R,U_LL,U_RR,F)
! MODULES
USE MOD_EOS_Vars      ,ONLY: Kappa,KappaM1
#ifdef SPLIT_DG
USE MOD_SplitFlux ,ONLY: SplitDGSurface_pointer
#endif /*SPLIT_DG*/
! IMPLICIT VARIABLE HANDLING
IMPLICIT NONE
!---------------------------------------------------------------------------------------------------------------------------------
! INPUT / OUTPUT VARIABLES
                                               !> extended solution vector on the left/right side of the interface
REAL,DIMENSION(PP_2Var),INTENT(IN) :: U_LL,U_RR
                                               !> advection fluxes on the left/right side of the interface
REAL,DIMENSION(PP_nVar),INTENT(IN) :: F_L,F_R
REAL,DIMENSION(PP_nVar),INTENT(OUT):: F        !< resulting Riemann flux
!---------------------------------------------------------------------------------------------------------------------------------
! LOCAL VARIABLES
INTEGER                 :: iVar
REAL                    :: c_L,c_R
REAL                    :: H_L,H_R
REAL                    :: SqrtRho_L,SqrtRho_R,sSqrtRho,absVel
REAL                    :: RoeVel(3),RoeH,Roec,RoeDens
REAL,DIMENSION(PP_nVar) :: r1,r2,r3,r4,r5,a,al,ar,Delta_U,Alpha  ! Roe eigenvectors
REAL                    :: tmp,da
!=================================================================================================================================
c_L       = SPEEDOFSOUND_HE(U_LL)
c_R       = SPEEDOFSOUND_HE(U_RR)
H_L       = TOTALENTHALPY_HE(U_LL)
H_R       = TOTALENTHALPY_HE(U_RR)
SqrtRho_L = SQRT(U_LL(EXT_DENS))
SqrtRho_R = SQRT(U_RR(EXT_DENS))

sSqrtRho  = 1./(SqrtRho_L+SqrtRho_R)
! Roe mean values
RoeVel    = (SqrtRho_R*U_RR(EXT_VELV) + SqrtRho_L*U_LL(EXT_VELV)) * sSqrtRho
RoeH      = (SqrtRho_R*H_R+SqrtRho_L*H_L) * sSqrtRho
absVel    = DOT_PRODUCT(RoeVel,RoeVel)
Roec      = ROEC_RIEMANN_H(RoeH,RoeVel)
RoeDens   = SQRT(U_LL(EXT_DENS)*U_RR(EXT_DENS))
! Roe+Pike version of Roe Riemann solver

! calculate jump
Delta_U(DELTA_U1)   = U_RR(EXT_DENS) - U_LL(EXT_DENS)
Delta_U(DELTA_UV)   = U_RR(EXT_VELV) - U_LL(EXT_VELV)
Delta_U(DELTA_U5)   = U_RR(EXT_PRES) - U_LL(EXT_PRES)

! mean eigenvalues and eigenvectors
a  = (/ RoeVel(1)-Roec, RoeVel(1), RoeVel(1), RoeVel(1), RoeVel(1)+Roec      /)
r1 = (/ 1.,             a(1),      RoeVel(2), RoeVel(3), RoeH-RoeVel(1)*Roec /)
r2 = (/ 1.,             RoeVel(1), RoeVel(2), RoeVel(3), 0.5*absVel          /)
r3 = (/ 0.,             0.,        1.,        0.,        RoeVel(2)           /)
r4 = (/ 0.,             0.,        0.,        1.,        RoeVel(3)           /)
r5 = (/ 1.,             a(5),      RoeVel(2), RoeVel(3), RoeH+RoeVel(1)*Roec /)

! calculate wave strenghts
tmp      = 0.5/(Roec*Roec)
Alpha(1) = tmp*(Delta_U(DELTA_U5)-RoeDens*Roec*Delta_U(DELTA_U2))
Alpha(2) = Delta_U(DELTA_U1) - Delta_U(DELTA_U5)*2.*tmp
Alpha(3) = RoeDens*Delta_U(DELTA_U3)
Alpha(4) = RoeDens*Delta_U(DELTA_U4)
Alpha(5) = tmp*(Delta_U(DELTA_U5)+RoeDens*Roec*Delta_U(DELTA_U2))

! Harten+Hyman entropy fix (apply only for acoustic waves, don't fix r)

al(1) = U_LL(EXT_VEL1) - c_L
al(2) = U_LL(EXT_VEL1)
al(3) = U_LL(EXT_VEL1)
al(4) = U_LL(EXT_VEL1)
al(5) = U_LL(EXT_VEL1) + c_L
ar(1) = U_RR(EXT_VEL1) - c_R
ar(2) = U_RR(EXT_VEL1)
ar(3) = U_RR(EXT_VEL1)
ar(4) = U_RR(EXT_VEL1)
ar(5) = U_RR(EXT_VEL1) + c_R
! HH1
!IF(ABS(a(1)).LT.da1) a(1)=da1
!IF(ABS(a(5)).LT.da5) a(5)=da5
! HH2
DO iVar=1,5
  da = MAX(0.,a(iVar)-al(iVar),ar(iVar)-a(iVar))

  IF(ABS(a(iVar)).LT.da) THEN
    a(iVar)=0.5*(a(iVar)*a(iVar)/da+da)
  ELSE
    a(iVar) = ABS(a(iVar))
  END IF
END DO

#ifndef SPLIT_DG
! assemble Roe flux
F=0.5*((F_L+F_R)        - &
       Alpha(1)*a(1)*r1 - &
       Alpha(2)*a(2)*r2 - &
       Alpha(3)*a(3)*r3 - &
       Alpha(4)*a(4)*r4 - &
       Alpha(5)*a(5)*r5)
#else
! get split flux
CALL SplitDGSurface_pointer(U_LL,U_RR,F)
! for KG or PI flux eigenvalues have to be altered to ensure consistent KE dissipation
! assemble Roe flux
F= F - 0.5*(Alpha(1)*a(1)*r1 + &
            Alpha(2)*a(2)*r2 + &
            Alpha(3)*a(3)*r3 + &
            Alpha(4)*a(4)*r4 + &
            Alpha(5)*a(5)*r5)
#endif /*SPLIT_DG*/
END SUBROUTINE Riemann_RoeEntropyFix


<<<<<<< HEAD
!=================================================================================================================================
!> Roe's approximate Riemann solver using the Harten and Hymen II entropy fix, see
!> Pelanti, Marica & Quartapelle, Luigi & Vigevano, L & Vigevano, Luigi. (2018):
!>  A review of entropy fixes as applied to Roe's linearization.
!> The GShockFix or Grid Alligned Shock Fix uses the modified Roe flux formulation from the paper:
!> N. Fleischmann, S. Adami, X. Y. Hu, and N. A. Adams, “A low dissipation method to cure the grid-aligned shock instability,” 
!> Journal of Computational Physics, vol. 401, p. 109004, Jan. 2020   
!=================================================================================================================================
PPURE SUBROUTINE Riemann_RoeEntropyGShockFix(F_L,F_R,U_LL,U_RR,F)
! MODULES
USE MOD_EOS_Vars      ,ONLY: Kappa,KappaM1
#ifdef SPLIT_DG
USE MOD_SplitFlux ,ONLY: SplitDGSurface_pointer
#endif /*SPLIT_DG*/
IMPLICIT NONE
!---------------------------------------------------------------------------------------------------------------------------------
! INPUT / OUTPUT VARIABLES
                                               !> extended solution vector on the left/right side of the interface
REAL,DIMENSION(PP_2Var),INTENT(IN) :: U_LL,U_RR
                                               !> advection fluxes on the left/right side of the interface
REAL,DIMENSION(PP_nVar),INTENT(IN) :: F_L,F_R
REAL,DIMENSION(PP_nVar),INTENT(OUT):: F        !< resulting Riemann flux
!---------------------------------------------------------------------------------------------------------------------------------
! LOCAL VARIABLES
INTEGER                 :: iVar
REAL                    :: c_L,c_R
REAL                    :: H_L,H_R
REAL                    :: SqrtRho_L,SqrtRho_R,sSqrtRho,absVel
REAL                    :: RoeVel(3),RoeH,Roec,RoeDens
REAL,DIMENSION(PP_nVar) :: r1,r2,r3,r4,r5,a,al,ar,Delta_U,Alpha  ! Roe eigenvectors
REAL                    :: tmp,da
!=================================================================================================================================
c_L       = SPEEDOFSOUND_HE(U_LL)
c_R       = SPEEDOFSOUND_HE(U_RR)
H_L       = TOTALENTHALPY_HE(U_LL)
H_R       = TOTALENTHALPY_HE(U_RR)
SqrtRho_L = SQRT(U_LL(EXT_DENS))
SqrtRho_R = SQRT(U_RR(EXT_DENS))

sSqrtRho  = 1./(SqrtRho_L+SqrtRho_R)
! Roe mean values
RoeVel    = (SqrtRho_R*U_RR(EXT_VELV) + SqrtRho_L*U_LL(EXT_VELV)) * sSqrtRho
RoeH      = (SqrtRho_R*H_R+SqrtRho_L*H_L) * sSqrtRho
absVel    = DOT_PRODUCT(RoeVel,RoeVel)
Roec      = ROEC_RIEMANN_H(RoeH,RoeVel)
RoeDens   = SQRT(U_LL(EXT_DENS)*U_RR(EXT_DENS))
! Roe+Pike version of Roe Riemann solver

! calculate jump
Delta_U(DELTA_U1)   = U_RR(EXT_DENS) - U_LL(EXT_DENS)
Delta_U(DELTA_UV)   = U_RR(EXT_VELV) - U_LL(EXT_VELV)
Delta_U(DELTA_U5)   = U_RR(EXT_PRES) - U_LL(EXT_PRES)

! mean eigenvalues and eigenvectors
a  = (/ SIGN(1., RoeVel(1))*MAX(Roec/phiFactor, ABS(RoeVel(1))) - Roec, SIGN(1., RoeVel(1))*MAX(Roec/phiFactor, ABS(RoeVel(1))), SIGN(1., RoeVel(1))*MAX(Roec/phiFactor, ABS(RoeVel(1))), SIGN(1., RoeVel(1))*MAX(Roec/phiFactor, ABS(RoeVel(1))), SIGN(1., RoeVel(1))*MAX(Roec/phiFactor, ABS(RoeVel(1))) + Roec /)
r1 = (/ 1.,             a(1),      RoeVel(2), RoeVel(3), RoeH-RoeVel(1)*Roec /)
r2 = (/ 1.,             RoeVel(1), RoeVel(2), RoeVel(3), 0.5*absVel          /)
r3 = (/ 0.,             0.,        1.,        0.,        RoeVel(2)           /)
r4 = (/ 0.,             0.,        0.,        1.,        RoeVel(3)           /)
r5 = (/ 1.,             a(5),      RoeVel(2), RoeVel(3), RoeH+RoeVel(1)*Roec /)

! calculate wave strenghts
tmp      = 0.5/(Roec*Roec)
Alpha(1) = tmp*(Delta_U(DELTA_U5)-RoeDens*Roec*Delta_U(DELTA_U2))
Alpha(2) = Delta_U(DELTA_U1) - Delta_U(DELTA_U5)*2.*tmp
Alpha(3) = RoeDens*Delta_U(DELTA_U3)
Alpha(4) = RoeDens*Delta_U(DELTA_U4)
Alpha(5) = tmp*(Delta_U(DELTA_U5)+RoeDens*Roec*Delta_U(DELTA_U2))

! Harten+Hyman entropy fix (apply only for acoustic waves, don't fix r)

al(1) = U_LL(EXT_VEL1) - c_L
al(2) = U_LL(EXT_VEL1)
al(3) = U_LL(EXT_VEL1)
al(4) = U_LL(EXT_VEL1)
al(5) = U_LL(EXT_VEL1) + c_L
ar(1) = U_RR(EXT_VEL1) - c_R
ar(2) = U_RR(EXT_VEL1)
ar(3) = U_RR(EXT_VEL1)
ar(4) = U_RR(EXT_VEL1)
ar(5) = U_RR(EXT_VEL1) + c_R
! HH1
!IF(ABS(a(1)).LT.da1) a(1)=da1
!IF(ABS(a(5)).LT.da5) a(5)=da5
! HH2
DO iVar=1,5
  da = MAX(0.,a(iVar)-al(iVar),ar(iVar)-a(iVar))

  IF(ABS(a(iVar)).LT.da) THEN
    a(iVar)=0.5*(a(iVar)*a(iVar)/da+da)
  ELSE
    a(iVar) = ABS(a(iVar))
  END IF
END DO

#ifndef SPLIT_DG
! assemble Roe flux
F=0.5*((F_L+F_R)        - &
       Alpha(1)*a(1)*r1 - &
       Alpha(2)*a(2)*r2 - &
       Alpha(3)*a(3)*r3 - &
       Alpha(4)*a(4)*r4 - &
       Alpha(5)*a(5)*r5)
#else
! get split flux
CALL SplitDGSurface_pointer(U_LL,U_RR,F)
! for KG or PI flux eigenvalues have to be altered to ensure consistent KE dissipation
! assemble Roe flux
F= F - 0.5*(Alpha(1)*a(1)*r1 + &
            Alpha(2)*a(2)*r2 + &
            Alpha(3)*a(3)*r3 + &
            Alpha(4)*a(4)*r4 + &
            Alpha(5)*a(5)*r5)
#endif /*SPLIT_DG*/
END SUBROUTINE Riemann_RoeEntropyGShockFix

=======
>>>>>>> bb1e2204
!=================================================================================================================================
!> low mach number Roe's approximate Riemann solver according to Oßwald(2015)
!=================================================================================================================================
PPURE SUBROUTINE Riemann_RoeL2(F_L,F_R,U_LL,U_RR,F)
! MODULES
USE MOD_EOS_Vars  ,ONLY: kappaM1,kappa
#ifdef SPLIT_DG
USE MOD_SplitFlux ,ONLY: SplitDGSurface_pointer
#endif /*SPLIT_DG*/
! IMPLICIT VARIABLE HANDLING
IMPLICIT NONE
!---------------------------------------------------------------------------------------------------------------------------------
! INPUT / OUTPUT VARIABLES
                                               !> extended solution vector on the left/right side of the interface
REAL,DIMENSION(PP_2Var),INTENT(IN) :: U_LL,U_RR
                                               !> advection fluxes on the left/right side of the interface
REAL,DIMENSION(PP_nVar),INTENT(IN) :: F_L,F_R
REAL,DIMENSION(PP_nVar),INTENT(OUT):: F        !< resulting Riemann flux
!---------------------------------------------------------------------------------------------------------------------------------
! LOCAL VARIABLES
REAL                    :: H_L,H_R
REAL                    :: SqrtRho_L,SqrtRho_R,sSqrtRho
REAL                    :: RoeVel(3),RoeH,Roec,absVel
REAL                    :: Ma_loc ! local Mach-Number
REAL,DIMENSION(PP_nVar) :: a,r1,r2,r3,r4,r5  ! Roe eigenvectors
REAL                    :: Alpha1,Alpha2,Alpha3,Alpha4,Alpha5,Delta_U(PP_nVar+1)
!=================================================================================================================================
! Roe flux
H_L       = TOTALENTHALPY_HE(U_LL)
H_R       = TOTALENTHALPY_HE(U_RR)
SqrtRho_L = SQRT(U_LL(EXT_DENS))
SqrtRho_R = SQRT(U_RR(EXT_DENS))

sSqrtRho  = 1./(SqrtRho_L+SqrtRho_R)
! Roe mean values
RoeVel    = (SqrtRho_R*U_RR(EXT_VELV) + SqrtRho_L*U_LL(EXT_VELV)) * sSqrtRho
absVel    = DOT_PRODUCT(RoeVel,RoeVel)
RoeH      = (SqrtRho_R*H_R+SqrtRho_L*H_L) * sSqrtRho
Roec      = ROEC_RIEMANN_H(RoeH,RoeVel)

! mean eigenvalues and eigenvectors
a  = (/ RoeVel(1)-Roec, RoeVel(1), RoeVel(1), RoeVel(1), RoeVel(1)+Roec      /)
r1 = (/ 1.,             a(1),      RoeVel(2), RoeVel(3), RoeH-RoeVel(1)*Roec /)
r2 = (/ 1.,             RoeVel(1), RoeVel(2), RoeVel(3), 0.5*absVel          /)
r3 = (/ 0.,             0.,        1.,        0.,        RoeVel(2)           /)
r4 = (/ 0.,             0.,        0.,        1.,        RoeVel(3)           /)
r5 = (/ 1.,             a(5),      RoeVel(2), RoeVel(3), RoeH+RoeVel(1)*Roec /)

! calculate differences
Delta_U(CONS) = U_RR(EXT_CONS) - U_LL(EXT_CONS)
Delta_U(DELTA_U6)   = Delta_U(DELTA_U5)-(Delta_U(DELTA_U3)-RoeVel(2)*Delta_U(DELTA_U1))*RoeVel(2) - &
                      (Delta_U(DELTA_U4)-RoeVel(3)*Delta_U(DELTA_U1))*RoeVel(3)

! low Mach-Number fix
Ma_loc = SQRT(absVel)/(Roec*SQRT(kappa))
Delta_U(DELTA_UV) = Delta_U(DELTA_UV) * Ma_loc

! calculate factors
Alpha3 = Delta_U(DELTA_U3) - RoeVel(2)*Delta_U(DELTA_U1)
Alpha4 = Delta_U(DELTA_U4) - RoeVel(3)*Delta_U(DELTA_U1)
Alpha2 = ALPHA2_RIEMANN_H(RoeH,RoeVel,Roec,Delta_U)
Alpha1 = 0.5/Roec * (Delta_U(DELTA_U1)*(RoeVel(1)+Roec) - Delta_U(DELTA_U2) - Roec*Alpha2)
Alpha5 = Delta_U(DELTA_U1) - Alpha1 - Alpha2

#ifndef SPLIT_DG
! assemble Roe flux
F=0.5*((F_L+F_R) - &
       Alpha1*ABS(a(1))*r1 - &
       Alpha2*ABS(a(2))*r2 - &
       Alpha3*ABS(a(3))*r3 - &
       Alpha4*ABS(a(4))*r4 - &
       Alpha5*ABS(a(5))*r5)
#else
! get split flux
CALL SplitDGSurface_pointer(U_LL,U_RR,F)
! assemble Roe flux
F = F - 0.5*(Alpha1*ABS(a(1))*r1 + &
             Alpha2*ABS(a(2))*r2 + &
             Alpha3*ABS(a(3))*r3 + &
             Alpha4*ABS(a(4))*r4 + &
             Alpha5*ABS(a(5))*r5)
#endif /*SPLIT_DG*/
END SUBROUTINE Riemann_RoeL2

!=================================================================================================================================
!> Standard Harten-Lax-Van-Leer Riemann solver without contact discontinuity
!=================================================================================================================================
PPURE SUBROUTINE Riemann_HLL(F_L,F_R,U_LL,U_RR,F)
! MODULES
USE MOD_EOS_Vars, ONLY: KappaM1
! IMPLICIT VARIABLE HANDLING
IMPLICIT NONE
!---------------------------------------------------------------------------------------------------------------------------------
! INPUT / OUTPUT VARIABLES
                                               !> extended solution vector on the left/right side of the interface
REAL,DIMENSION(PP_2Var),INTENT(IN) :: U_LL,U_RR
                                               !> advection fluxes on the left/right side of the interface
REAL,DIMENSION(PP_nVar),INTENT(IN) :: F_L,F_R
REAL,DIMENSION(PP_nVar),INTENT(OUT):: F        !< resulting Riemann flux
!---------------------------------------------------------------------------------------------------------------------------------
! LOCAL VARIABLES
REAL    :: H_L,H_R
REAL    :: SqrtRho_L,SqrtRho_R,sSqrtRho,absVel
REAL    :: RoeVel(3),RoeH,Roec
REAL    :: Ssl,Ssr
!=================================================================================================================================
H_L       = TOTALENTHALPY_HE(U_LL)
H_R       = TOTALENTHALPY_HE(U_RR)
SqrtRho_L = SQRT(U_LL(EXT_DENS))
SqrtRho_R = SQRT(U_RR(EXT_DENS))
sSqrtRho  = 1./(SqrtRho_L+SqrtRho_R)
! Roe mean values
RoeVel    = (SqrtRho_R*U_RR(EXT_VELV) + SqrtRho_L*U_LL(EXT_VELV)) * sSqrtRho
RoeH      = (SqrtRho_R*H_R            + SqrtRho_L*H_L)            * sSqrtRho
absVel    = DOT_PRODUCT(RoeVel,RoeVel)
Roec      = ROEC_RIEMANN_H(RoeH,RoeVel)
! HLL flux
! Basic Davis estimate for wave speed
!Ssl = U_LL(EXT_VEL1) - c_L
!Ssr = U_RR(EXT_VEL1) + c_R
! Better Roe estimate for wave speeds Davis, Einfeldt
Ssl = RoeVel(1) - Roec
Ssr = RoeVel(1) + Roec
! positive supersonic speed
IF(Ssl .GE. 0.)THEN
  F=F_L
! negative supersonic speed
ELSEIF(Ssr .LE. 0.)THEN
  F=F_R
! subsonic case
ELSE
  F=(Ssr*F_L-Ssl*F_R+Ssl*Ssr*(U_RR(EXT_CONS)-U_LL(EXT_CONS)))/(Ssr-Ssl)
END IF ! subsonic case
END SUBROUTINE Riemann_HLL


!=================================================================================================================================
!> Harten-Lax-Van-Leer-Einfeldt Riemann solver
!=================================================================================================================================
PPURE SUBROUTINE Riemann_HLLE(F_L,F_R,U_LL,U_RR,F)
!=================================================================================================================================
! MODULES
USE MOD_EOS_Vars      ,ONLY: Kappa,KappaM1
! IMPLICIT VARIABLE HANDLING
IMPLICIT NONE
!---------------------------------------------------------------------------------------------------------------------------------
! INPUT / OUTPUT VARIABLES
                                               !> extended solution vector on the left/right side of the interface
REAL,DIMENSION(PP_2Var),INTENT(IN) :: U_LL,U_RR
                                               !> advection fluxes on the left/right side of the interface
REAL,DIMENSION(PP_nVar),INTENT(IN) :: F_L,F_R
REAL,DIMENSION(PP_nVar),INTENT(OUT):: F        !< resulting Riemann flux
!---------------------------------------------------------------------------------------------------------------------------------
! LOCAL VARIABLES
REAL    :: H_L,H_R
REAL    :: SqrtRho_L,SqrtRho_R,sSqrtRho,absVel
REAL    :: RoeVel(3),RoeH,Roec
REAL    :: Ssl,Ssr,beta
!=================================================================================================================================
H_L       = TOTALENTHALPY_HE(U_LL)
H_R       = TOTALENTHALPY_HE(U_RR)
SqrtRho_L = SQRT(U_LL(EXT_DENS))
SqrtRho_R = SQRT(U_RR(EXT_DENS))
sSqrtRho  = 1./(SqrtRho_L+SqrtRho_R)
! Roe mean values
RoeVel    = (SqrtRho_R*U_RR(EXT_VELV) + SqrtRho_L*U_LL(EXT_VELV)) * sSqrtRho
RoeH      = (SqrtRho_R*H_R            + SqrtRho_L*H_L)            * sSqrtRho
absVel    = DOT_PRODUCT(RoeVel,RoeVel)
Roec      = ROEC_RIEMANN_H(RoeH,RoeVel)
! HLLE flux (positively conservative)
beta=BETA_RIEMANN_H()
SsL=MIN(RoeVel(1)-Roec,U_LL(EXT_VEL1) - beta*SPEEDOFSOUND_HE(U_LL), 0.)
SsR=MAX(RoeVel(1)+Roec,U_RR(EXT_VEL1) + beta*SPEEDOFSOUND_HE(U_RR), 0.)

! positive supersonic speed
IF(Ssl .GE. 0.)THEN
  F=F_L
! negative supersonic speed
ELSEIF(Ssr .LE. 0.)THEN
  F=F_R
! subsonic case
ELSE
  F=(Ssr*F_L-Ssl*F_R+Ssl*Ssr*(U_RR(EXT_CONS)-U_LL(EXT_CONS)))/(Ssr-Ssl)
END IF ! subsonic case
END SUBROUTINE Riemann_HLLE


!=================================================================================================================================
!> Harten-Lax-Van-Leer-Einfeldt-Munz Riemann solver
!=================================================================================================================================
PPURE SUBROUTINE Riemann_HLLEM(F_L,F_R,U_LL,U_RR,F)
!=================================================================================================================================
! MODULES
USE MOD_EOS_Vars      ,ONLY: Kappa,KappaM1
! IMPLICIT VARIABLE HANDLING
IMPLICIT NONE
!---------------------------------------------------------------------------------------------------------------------------------
! INPUT / OUTPUT VARIABLES
                                               !> extended solution vector on the left/right side of the interface
REAL,DIMENSION(PP_2Var),INTENT(IN) :: U_LL,U_RR
                                               !> advection fluxes on the left/right side of the interface
REAL,DIMENSION(PP_nVar),INTENT(IN) :: F_L,F_R
REAL,DIMENSION(PP_nVar),INTENT(OUT):: F        !< resulting Riemann flux
!---------------------------------------------------------------------------------------------------------------------------------
! LOCAL VARIABLES
REAL                                   :: H_L,H_R
REAL                                   :: SqrtRho_L,SqrtRho_R,sSqrtRho,absVel
REAL                                   :: RoeVel(3),RoeH,Roec,RoeDens
REAL                                   :: Ssl,Ssr
REAL                                   :: Alpha(2:4),delta,beta
REAL,DIMENSION(PP_nVar)                :: r2,r3,r4  ! Roe eigenvectors + jump in prims
!=================================================================================================================================
H_L       = TOTALENTHALPY_HE(U_LL)
H_R       = TOTALENTHALPY_HE(U_RR)
SqrtRho_L = SQRT(U_LL(EXT_DENS))
SqrtRho_R = SQRT(U_RR(EXT_DENS))
sSqrtRho  = 1./(SqrtRho_L+SqrtRho_R)
! Roe mean values
RoeVel    = (SqrtRho_R*U_RR(EXT_VELV) + SqrtRho_L*U_LL(EXT_VELV)) * sSqrtRho
RoeH      = (SqrtRho_R*H_R            + SqrtRho_L*H_L)            * sSqrtRho
absVel    = DOT_PRODUCT(RoeVel,RoeVel)
Roec      = ROEC_RIEMANN_H(RoeH,RoeVel)
RoeDens   = SQRT(U_LL(EXT_DENS)*U_RR(EXT_DENS))
! HLLEM flux (positively conservative)
beta=BETA_RIEMANN_H()
SsL=MIN(RoeVel(1)-Roec,U_LL(EXT_VEL1) - beta*SPEEDOFSOUND_HE(U_LL), 0.)
SsR=MAX(RoeVel(1)+Roec,U_RR(EXT_VEL1) + beta*SPEEDOFSOUND_HE(U_RR), 0.)

! positive supersonic speed
IF(Ssl .GE. 0.)THEN
  F=F_L
! negative supersonic speed
ELSEIF(Ssr .LE. 0.)THEN
  F=F_R
! subsonic case
ELSE
  ! delta
  delta = Roec/(Roec+ABS(0.5*(Ssl+Ssr)))

  ! mean eigenvectors
  Alpha(2)   = (U_RR(EXT_DENS)-U_LL(EXT_DENS))  - (U_RR(EXT_PRES)-U_LL(EXT_PRES))/(Roec*Roec)
  Alpha(3:4) = RoeDens*(U_RR(EXT_VEL2:EXT_VEL3) - U_LL(EXT_VEL2:EXT_VEL3))
  r2 = (/ 1., RoeVel(1), RoeVel(2), RoeVel(3), 0.5*absVel /)
  r3 = (/ 0., 0.,        1.,        0.,        RoeVel(2)  /)
  r4 = (/ 0., 0.,        0.,        1.,        RoeVel(3)  /)

  F=(Ssr*F_L-Ssl*F_R + Ssl*Ssr* &
     (U_RR(EXT_CONS)-U_LL(EXT_CONS) - delta*(r2*Alpha(2)+r3*Alpha(3)+r4*Alpha(4))))/(Ssr-Ssl)
END IF ! subsonic case
END SUBROUTINE Riemann_HLLEM


#ifdef SPLIT_DG
!==================================================================================================================================
!> Riemann solver using purely the average fluxes
!==================================================================================================================================
PPURE SUBROUTINE Riemann_FluxAverage(F_L,F_R,U_LL,U_RR,F)
! MODULES
USE MOD_SplitFlux     ,ONLY: SplitDGSurface_pointer
! IMPLICIT VARIABLE HANDLING
IMPLICIT NONE
!----------------------------------------------------------------------------------------------------------------------------------
! INPUT / OUTPUT VARIABLES
                                                !> extended solution vector on the left/right side of the interface
REAL,DIMENSION(PP_2Var),INTENT(IN) :: U_LL,U_RR
                                                !> advection fluxes on the left/right side of the interface
REAL,DIMENSION(PP_nVar),INTENT(IN) :: F_L,F_R
REAL,DIMENSION(PP_nVar),INTENT(OUT):: F         !< resulting Riemann flux
!----------------------------------------------------------------------------------------------------------------------------------
! INPUT / OUTPUT VARIABLES
!----------------------------------------------------------------------------------------------------------------------------------
! LOCAL VARIABLES
!==================================================================================================================================
! get split flux
CALL SplitDGSurface_pointer(U_LL,U_RR,F)
END SUBROUTINE Riemann_FluxAverage


!==================================================================================================================================
!> kinetic energy preserving and entropy consistent flux according to Chandrashekar (2012)
!==================================================================================================================================
PPURE SUBROUTINE Riemann_CH(F_L,F_R,U_LL,U_RR,F)
! MODULES
USE MOD_EOS_Vars      ,ONLY: Kappa,sKappaM1
USE MOD_SplitFlux     ,ONLY: SplitDGSurface_pointer,GetLogMean
! IMPLICIT VARIABLE HANDLING
IMPLICIT NONE
!----------------------------------------------------------------------------------------------------------------------------------
! INPUT / OUTPUT VARIABLES
                                                !> extended solution vector on the left/right side of the interface
REAL,DIMENSION(PP_2Var),INTENT(IN) :: U_LL,U_RR
                                                !> advection fluxes on the left/right side of the interface
REAL,DIMENSION(PP_nVar),INTENT(IN) :: F_L,F_R
REAL,DIMENSION(PP_nVar),INTENT(OUT):: F         !< resulting Riemann flux
!----------------------------------------------------------------------------------------------------------------------------------
! INPUT / OUTPUT VARIABLES
!----------------------------------------------------------------------------------------------------------------------------------
! LOCAL VARIABLES
REAL                               :: LambdaMax
REAL                               :: beta_LL,beta_RR   ! auxiliary variables for the inverse Temperature
REAL                               :: rhoMean           ! auxiliary variable for the mean density
REAL                               :: uMean,vMean,wMean ! auxiliary variable for the average velocities
REAL                               :: betaLogMean       ! auxiliary variable for the logarithmic mean inverse temperature
!==================================================================================================================================
! Lax-Friedrichs
LambdaMax = MAX( ABS(U_RR(EXT_VEL1)),ABS(U_LL(EXT_VEL1)) ) + MAX( SPEEDOFSOUND_HE(U_LL),SPEEDOFSOUND_HE(U_RR) )

! average quantities
rhoMean = 0.5*(U_LL(EXT_DENS) + U_RR(EXT_DENS))
uMean   = 0.5*(U_LL(EXT_VEL1) + U_RR(EXT_VEL1))
vMean   = 0.5*(U_LL(EXT_VEL2) + U_RR(EXT_VEL2))
wMean   = 0.5*(U_LL(EXT_VEL3) + U_RR(EXT_VEL3))

! inverse temperature
beta_LL = 0.5*U_LL(EXT_DENS)/U_LL(EXT_PRES)
beta_RR = 0.5*U_RR(EXT_DENS)/U_RR(EXT_PRES)

! logarithmic mean
CALL GetLogMean(beta_LL,beta_RR,betaLogMean)

! get split flux
CALL SplitDGSurface_pointer(U_LL,U_RR,F)

!compute flux
F(DENS:MOM3) = F(DENS:MOM3) - 0.5*LambdaMax*(U_RR(EXT_DENS:EXT_MOM3)-U_LL(EXT_DENS:EXT_MOM3))
F(ENER)      = F(ENER)      - 0.5*LambdaMax*( &
         (U_RR(EXT_DENS)-U_LL(EXT_DENS))*(0.5*sKappaM1/betaLogMean +0.5*(U_RR(EXT_VEL1)*U_LL(EXT_VEL1)+U_RR(EXT_VEL2)*U_LL(EXT_VEL2)+U_RR(EXT_VEL3)*U_LL(EXT_VEL3))) &
         +rhoMean*uMean*(U_RR(EXT_VEL1)-U_LL(EXT_VEL1)) + rhoMean*vMean*(U_RR(EXT_VEL2)-U_LL(EXT_VEL2)) + rhoMean*wMean*(U_RR(EXT_VEL3)-U_LL(EXT_VEL3)) &
         +0.5*rhoMean*sKappaM1*(1./beta_RR - 1./beta_LL))

END SUBROUTINE Riemann_CH
#endif /*SPLIT_DG*/


!==================================================================================================================================
!> Finalize Riemann solver routines
!==================================================================================================================================
SUBROUTINE FinalizeRiemann()
! MODULES
! IMPLICIT VARIABLE HANDLING
IMPLICIT NONE
!----------------------------------------------------------------------------------------------------------------------------------!
! INPUT / OUTPUT VARIABLES
!----------------------------------------------------------------------------------------------------------------------------------
! LOCAL VARIABLES
!==================================================================================================================================
END SUBROUTINE FinalizeRiemann

END MODULE MOD_Riemann<|MERGE_RESOLUTION|>--- conflicted
+++ resolved
@@ -141,13 +141,8 @@
 SUBROUTINE InitRiemann()
 ! MODULES
 USE MOD_Globals
-<<<<<<< HEAD
 USE MOD_ReadInTools ,ONLY: GETINTFROMSTR, GETREAL
 !----------------------------------------------------------------------------------------------------------------------------------
-=======
-USE MOD_ReadInTools ,ONLY: GETINTFROMSTR
-! IMPLICIT VARIABLE HANDLING
->>>>>>> bb1e2204
 IMPLICIT NONE
 !----------------------------------------------------------------------------------------------------------------------------------
 ! INPUT / OUTPUT VARIABLES
@@ -854,38 +849,37 @@
 END SUBROUTINE Riemann_RoeEntropyFix
 
 
-<<<<<<< HEAD
 !=================================================================================================================================
 !> Roe's approximate Riemann solver using the Harten and Hymen II entropy fix, see
 !> Pelanti, Marica & Quartapelle, Luigi & Vigevano, L & Vigevano, Luigi. (2018):
 !>  A review of entropy fixes as applied to Roe's linearization.
 !> The GShockFix or Grid Alligned Shock Fix uses the modified Roe flux formulation from the paper:
 !> N. Fleischmann, S. Adami, X. Y. Hu, and N. A. Adams, “A low dissipation method to cure the grid-aligned shock instability,” 
-!> Journal of Computational Physics, vol. 401, p. 109004, Jan. 2020   
+!> Journal of Computational Physics, vol. 401, p. 109004, Jan. 2020
 !=================================================================================================================================
 PPURE SUBROUTINE Riemann_RoeEntropyGShockFix(F_L,F_R,U_LL,U_RR,F)
 ! MODULES
-USE MOD_EOS_Vars      ,ONLY: Kappa,KappaM1
+USE MOD_EOS_Vars  ,ONLY: Kappa,KappaM1
 #ifdef SPLIT_DG
 USE MOD_SplitFlux ,ONLY: SplitDGSurface_pointer
 #endif /*SPLIT_DG*/
 IMPLICIT NONE
 !---------------------------------------------------------------------------------------------------------------------------------
 ! INPUT / OUTPUT VARIABLES
-                                               !> extended solution vector on the left/right side of the interface
-REAL,DIMENSION(PP_2Var),INTENT(IN) :: U_LL,U_RR
-                                               !> advection fluxes on the left/right side of the interface
-REAL,DIMENSION(PP_nVar),INTENT(IN) :: F_L,F_R
-REAL,DIMENSION(PP_nVar),INTENT(OUT):: F        !< resulting Riemann flux
-!---------------------------------------------------------------------------------------------------------------------------------
-! LOCAL VARIABLES
-INTEGER                 :: iVar
-REAL                    :: c_L,c_R
-REAL                    :: H_L,H_R
-REAL                    :: SqrtRho_L,SqrtRho_R,sSqrtRho,absVel
-REAL                    :: RoeVel(3),RoeH,Roec,RoeDens
-REAL,DIMENSION(PP_nVar) :: r1,r2,r3,r4,r5,a,al,ar,Delta_U,Alpha  ! Roe eigenvectors
-REAL                    :: tmp,da
+                                                !> extended solution vector on the left/right side of the interface
+REAL,DIMENSION(PP_2Var),INTENT(IN)  :: U_LL,U_RR
+                                                !> advection fluxes on the left/right side of the interface
+REAL,DIMENSION(PP_nVar),INTENT(IN)  :: F_L,F_R
+REAL,DIMENSION(PP_nVar),INTENT(OUT) :: F        !< resulting Riemann flux
+!---------------------------------------------------------------------------------------------------------------------------------
+! LOCAL VARIABLES
+INTEGER                             :: iVar
+REAL                                :: c_L,c_R
+REAL                                :: H_L,H_R
+REAL                                :: SqrtRho_L,SqrtRho_R,sSqrtRho,absVel
+REAL                                :: RoeVel(3),RoeH,Roec,RoeDens
+REAL,DIMENSION(PP_nVar)             :: r1,r2,r3,r4,r5,a,al,ar,Delta_U,Alpha  ! Roe eigenvectors
+REAL                                :: tmp,da
 !=================================================================================================================================
 c_L       = SPEEDOFSOUND_HE(U_LL)
 c_R       = SPEEDOFSOUND_HE(U_RR)
@@ -971,8 +965,6 @@
 #endif /*SPLIT_DG*/
 END SUBROUTINE Riemann_RoeEntropyGShockFix
 
-=======
->>>>>>> bb1e2204
 !=================================================================================================================================
 !> low mach number Roe's approximate Riemann solver according to Oßwald(2015)
 !=================================================================================================================================

--- conflicted
+++ resolved
@@ -25,48 +25,44 @@
 !----------------------------------------------------------------------------------------------------------------------------------
 ! GLOBAL VARIABLES
 !----------------------------------------------------------------------------------------------------------------------------------
-! Private Part ---------------------------------------------------------------------------------------------------------------------
-! Public Part ----------------------------------------------------------------------------------------------------------------------
 
 INTERFACE FillDepTable
   MODULE PROCEDURE FillDepTable
+END INTERFACE
+
+INTERFACE GetMaskCons
+  MODULE PROCEDURE GetMaskCons
+END INTERFACE
+
+INTERFACE GetMaskPrim
+  MODULE PROCEDURE GetMaskPrim
+END INTERFACE
+
+INTERFACE GetMaskGrad
+  MODULE PROCEDURE GetMaskGrad
+END INTERFACE
+
+INTERFACE FillPressure
+  MODULE PROCEDURE FillPressure
+END INTERFACE
+
+INTERFACE FillTemperature
+  MODULE PROCEDURE FillTemperature
+END INTERFACE
+
+INTERFACE CalcQuantities
+  MODULE PROCEDURE CalcQuantities
 END INTERFACE
 
 #if FV_ENABLED && FV_RECONSTRUCT
 INTERFACE AppendNeededPrims
   MODULE PROCEDURE AppendNeededPrims
 END INTERFACE
-PUBLIC :: AppendNeededPrims
-#endif
-
-INTERFACE GetMaskCons
-  MODULE PROCEDURE GetMaskCons
-END INTERFACE
-
-INTERFACE GetMaskPrim
-  MODULE PROCEDURE GetMaskPrim
-END INTERFACE
-
-INTERFACE GetMaskGrad
-  MODULE PROCEDURE GetMaskGrad
-END INTERFACE
-
-INTERFACE FillPressure
-  MODULE PROCEDURE FillPressure
-END INTERFACE
-
-INTERFACE FillTemperature
-  MODULE PROCEDURE FillTemperature
-END INTERFACE
-
-INTERFACE CalcQuantities
-  MODULE PROCEDURE CalcQuantities
-END INTERFACE
-
-#if FV_ENABLED && FV_RECONSTRUCT
+
 INTERFACE CalcConsFromPrim
   MODULE PROCEDURE CalcConsFromPrim
 END INTERFACE
+PUBLIC :: AppendNeededPrims
 PUBLIC:: CalcConsFromPrim
 #endif
 
@@ -80,150 +76,6 @@
 CONTAINS
 
 !==================================================================================================================================
-<<<<<<< HEAD
-!> Build a table containing the information on which other variabels all variables depent.
-!==================================================================================================================================
-SUBROUTINE InitDepTable() 
-USE MOD_EOS_Posti_Vars
-IMPLICIT NONE
-!--------------------------------------------------------------------------------------------------------------------------------
-!LOCAL VARIABLES
-!================================================================================================================================
-                                        
-
-! ATTENTION: The first     5 variables must be the conservative ones
-!            The following 5 variables must be the primitive ones
-!                          E            
-!                          n            
-!                          e                 
-!                          r                 
-!                          g                 
-!                          y                    E              V
-!                          S            V       n       P        o           
-!                          t            e     E t   T   r        r          
-!                          a            l     n h   o   e        t          
-!                          g            o     e a   t   s        i          
-!                          n            c V   r l   a T s        c          
-!                          a            i e   g p   l o u        i          
-!                          t         T  t l   y y   T t r        t          
-!                          i         e  y o   S S   e a e  V V V y     D Q  
-!                G   M M M o V V V   m  M c   t t   m l T  o o o M     i C S
-!                r   o o o n e e e P p  a i   a a   p P i  r r r a H   l r c
-!                a D m m m D l l l r e  g t   g g E e r m  t t t g e L a i h
-!                d e e e e e o o o e r  n y   n n n r e e  i i i n l a t t l
-!                i n n n n n c c c s a  i S   a a t a s D  c c c i i m a e i
-!                e s t t t s i i i s t  t o M t t r t s e  i i i t c b t r e
-!                n i u u u i t t t u u  u u a i i o u u r  t t t u i d i i r
-!                t t m m m t y y y r r  d n c o o p r r i  y y y d t a o o e
-!                s y X Y Z y X Y Z e e  e d h n n y e e v  X Y Z e y 2 n n n
-DepTable(1 ,:)=(/0,1,0,0,0,0,0,0,0,0,0, 0,0,0,0,0,0,0,0,0, 0,0,0,0,0,0,0,0,0/) ! Density
-DepTable(2 ,:)=(/0,0,1,0,0,0,0,0,0,0,0, 0,0,0,0,0,0,0,0,0, 0,0,0,0,0,0,0,0,0/) ! MomentumX
-DepTable(3 ,:)=(/0,0,0,1,0,0,0,0,0,0,0, 0,0,0,0,0,0,0,0,0, 0,0,0,0,0,0,0,0,0/) ! MomentumY
-DepTable(4 ,:)=(/0,0,0,0,1,0,0,0,0,0,0, 0,0,0,0,0,0,0,0,0, 0,0,0,0,0,0,0,0,0/) ! MomentumZ
-DepTable(5 ,:)=(/0,0,0,0,0,1,0,0,0,0,0, 0,0,0,0,0,0,0,0,0, 0,0,0,0,0,0,0,0,0/) ! EnergyStagnationDensity
-DepTable(6 ,:)=(/0,1,1,0,0,0,0,0,0,0,0, 0,0,0,0,0,0,0,0,0, 0,0,0,0,0,0,0,0,0/) ! VelocityX
-DepTable(7 ,:)=(/0,1,0,1,0,0,0,0,0,0,0, 0,0,0,0,0,0,0,0,0, 0,0,0,0,0,0,0,0,0/) ! VelocityY
-DepTable(8 ,:)=(/0,1,0,0,1,0,0,0,0,0,0, 0,0,0,0,0,0,0,0,0, 0,0,0,0,0,0,0,0,0/) ! VelocityZ
-DepTable(9 ,:)=(/0,1,1,1,1,1,0,0,0,0,0, 0,0,0,0,0,0,0,0,0, 0,0,0,0,0,0,0,0,0/) ! Pressure
-DepTable(10,:)=(/0,1,0,0,0,0,0,0,0,1,0, 0,0,0,0,0,0,0,0,0, 0,0,0,0,0,0,0,0,0/) ! Temperature
-                                                                            
-DepTable(11,:)=(/0,0,0,0,0,0,1,1,1,0,0, 0,0,0,0,0,0,0,0,0, 0,0,0,0,0,0,0,0,0/) ! VelocityMagnitude 
-DepTable(12,:)=(/0,1,0,0,0,0,0,0,0,1,0, 0,0,0,0,0,0,0,0,0, 0,0,0,0,0,0,0,0,0/) ! VelocitySound     
-DepTable(13,:)=(/0,0,0,0,0,0,0,0,0,0,0, 1,1,0,0,0,0,0,0,0, 0,0,0,0,0,0,0,0,0/) ! Mach              
-DepTable(14,:)=(/0,1,0,0,0,1,0,0,0,0,0, 0,0,0,0,0,0,0,0,0, 0,0,0,0,0,0,0,0,0/) ! EnergyStagnation  
-DepTable(15,:)=(/0,1,0,0,0,0,0,0,0,1,0, 0,0,0,1,0,0,0,0,0, 0,0,0,0,0,0,0,0,0/) ! EnthalpyStagnation
-DepTable(16,:)=(/0,1,0,0,0,0,0,0,0,0,1, 0,0,0,0,0,0,0,0,0, 0,0,0,0,0,0,0,0,0/) ! Entropy           
-DepTable(17,:)=(/0,0,0,0,0,0,0,0,0,0,1, 1,0,0,0,0,0,0,0,0, 0,0,0,0,0,0,0,0,0/) ! TotalTemperature  
-DepTable(18,:)=(/0,1,0,0,0,0,0,0,0,1,0, 1,0,0,0,0,0,0,0,0, 0,0,0,0,0,0,0,0,0/) ! TotalPressure     
-DepTable(19,:)=(/1,1,1,1,1,1,0,0,0,0,0, 0,0,0,0,0,0,0,0,0, 0,0,0,0,0,0,0,0,0/) ! PressureTimeDeriv
-#if PARABOLIC                                                                
-DepTable(nVarAdv+ 1,:)=(/1,0,0,0,0,0,0,0,0,0,0, 0,0,0,0,0,0,0,0, 0,0,0,0,0,0,0,0,0 ,0/) ! VorticityX
-DepTable(nVarAdv+ 2,:)=(/1,0,0,0,0,0,0,0,0,0,0, 0,0,0,0,0,0,0,0, 0,0,0,0,0,0,0,0,0 ,0/) ! VorticityY
-DepTable(nVarAdv+ 3,:)=(/1,0,0,0,0,0,0,0,0,0,0, 0,0,0,0,0,0,0,0, 0,0,0,0,0,0,0,0,0 ,0/) ! VorticityZ
-DepTable(nVarAdv+ 4,:)=(/1,0,0,0,0,0,0,0,0,0,0, 0,0,0,0,0,0,0,0, 1,1,1,0,0,0,0,0,0 ,0/) ! VorticityMagnitude
-DepTable(nVarAdv+ 5,:)=(/1,0,0,0,0,0,1,1,1,0,0, 1,0,0,0,0,0,0,0, 1,1,1,1,0,0,0,0,0 ,0/) ! Helicity
-DepTable(nVarAdv+ 6,:)=(/1,0,0,0,0,0,0,0,0,0,0, 0,0,0,0,0,0,0,0, 0,0,0,0,0,0,0,0,0 ,0/) ! Lambda2
-DepTable(nVarAdv+ 7,:)=(/1,0,0,0,0,0,0,0,0,0,0, 0,0,0,0,0,0,0,0, 0,0,0,0,0,0,0,0,0 ,0/) ! Dilatation
-DepTable(nVarAdv+ 8,:)=(/1,0,0,0,0,0,0,0,0,0,0, 0,0,0,0,0,0,0,0, 0,0,0,0,0,0,0,0,0 ,0/) ! QCriterion
-DepTable(nVarAdv+ 9,:)=(/1,0,0,0,0,0,0,0,0,0,0, 0,0,0,0,0,0,0,0, 0,0,0,0,0,0,0,0,0 ,0/) ! Schlieren
-#endif                                                                       
-
-CALL FillDepNames()
-
-#if FV_ENABLED && FV_RECONSTRUCT
-!                                    E            
-!                                    n            
-!                                    e                 
-!                                    r                 
-!                                    g                 
-!                                    y          
-!                                    S          
-!                                    t          
-!                                    a          
-!                                    g          
-!                                    n          
-!                                    a          
-!                                    t         T
-!                                    i         e
-!                          G   M M M o V V V   m
-!                          r   o o o n e e e P p 
-!                          a D m m m D l l l r e  
-!                          d e e e e e o o o e r  
-!                          i n n n n n c c c s a  
-!                          e s t t t s i i i s t  
-!                          n i u u u i t t t u u  
-!                          t t m m m t y y y r r  
-!                          s y X Y Z y X Y Z e e  
-DepTablePrimToCons(1 ,:)=(/0,0,0,0,0,0,0,0,0,0,0, 0,0,0,0,0,0,0,0,0 ,0,0,0,0,0,0,0,0,0/) ! Density
-DepTablePrimToCons(2 ,:)=(/0,1,0,0,0,0,1,0,0,0,0, 0,0,0,0,0,0,0,0,0 ,0,0,0,0,0,0,0,0,0/) ! MomentumX
-DepTablePrimToCons(3 ,:)=(/0,1,0,0,0,0,0,1,0,0,0, 0,0,0,0,0,0,0,0,0 ,0,0,0,0,0,0,0,0,0/) ! MomentumY
-DepTablePrimToCons(4 ,:)=(/0,1,0,0,0,0,0,0,1,0,0, 0,0,0,0,0,0,0,0,0 ,0,0,0,0,0,0,0,0,0/) ! MomentumZ
-DepTablePrimToCons(5 ,:)=(/0,1,0,0,0,0,1,1,1,1,0, 0,0,0,0,0,0,0,0,0 ,0,0,0,0,0,0,0,0,0/) ! EnergyStagnationDensity
-#endif
-END SUBROUTINE InitDepTable  
-
-!==================================================================================================================================
-!> Build an array containing all available variable names.
-!==================================================================================================================================
-SUBROUTINE FillDepNames() 
-USE MOD_EOS_Posti_Vars
-IMPLICIT NONE
-!===================================================================================================================================
-DepNames(1 ) = "Density"
-DepNames(2 ) = "MomentumX"
-DepNames(3 ) = "MomentumY"
-DepNames(4 ) = "MomentumZ"
-DepNames(5 ) = "EnergyStagnationDensity"
-DepNames(6 ) = "VelocityX"
-DepNames(7 ) = "VelocityY"
-DepNames(8 ) = "VelocityZ"
-DepNames(9 ) = "Pressure"
-DepNames(10) = "Temperature"
-DepNames(11) = "VelocityMagnitude" 
-DepNames(12) = "VelocitySound"     
-DepNames(13) = "Mach"              
-DepNames(14) = "EnergyStagnation"  
-DepNames(15) = "EnthalpyStagnation"
-DepNames(16) = "Entropy"           
-DepNames(17) = "TotalTemperature"  
-DepNames(18) = "TotalPressure"     
-DepNames(19) = "PressureTimeDeriv"     
-#if PARABOLIC
-DepNames(nVarAdv+ 1) = "VorticityX"
-DepNames(nVarAdv+ 2) = "VorticityY"
-DepNames(nVarAdv+ 3) = "VorticityZ"
-DepNames(nVarAdv+ 4) = "VorticityMagnitude"
-DepNames(nVarAdv+ 5) = "Helicity"
-DepNames(nVarAdv+ 6) = "Lambda2"
-DepNames(nVarAdv+ 7) = "Dilatation"
-DepNames(nVarAdv+ 8) = "QCriterion"
-DepNames(nVarAdv+ 9) = "Schlieren"
-#endif
-END SUBROUTINE FillDepNames
-
-!==================================================================================================================================
-=======
->>>>>>> 243a1ab8
 !> Build the actual dependencies. If we call the DGTimeDerivative_weakForm, the primitive variables will be calculated
 !> in there and don't need to be computed from the conservative variables.
 !> Also, recursively add the dependencies of variabels that a variable depends on to the dependency of the first variable.
@@ -405,11 +257,8 @@
 
 SUBROUTINE CalcQuantities(nVarCalc,Nloc,nElems_loc,iElems,mapCalc,UCalc,maskCalc) 
 ! MODULES
-USE MOD_Globals
-USE MOD_PreProc
-USE MOD_EOS_Posti_Vars
-USE MOD_DG_Vars         ,ONLY: UPrim
-USE MOD_Mesh_Vars       ,ONLY: nElems
+USE MOD_Globals,ONLY: MPIRoot
+USE MOD_EOS_Posti_Vars
 !----------------------------------------------------------------------------------------------------------------------------------!
 IMPLICIT NONE
 ! INPUT / OUTPUT VARIABLES 
@@ -438,14 +287,8 @@
 
 SUBROUTINE CalcDerivedQuantity(iVarCalc,DepName,nVarCalc,Nloc,nElems_loc,iElems,mapCalc,UCalc)
 ! MODULES
-<<<<<<< HEAD
-USE MOD_PreProc         ,ONLY: PP_N
-=======
-#if PARABOLIC
 USE MOD_PreProc
-#endif
-USE MOD_EOS_Posti_Vars
->>>>>>> 243a1ab8
+USE MOD_EOS_Posti_Vars
 USE MOD_EOS_Vars        ,ONLY: cp,kappa,R,sKappaM1
 USE MOD_StringTools     ,ONLY: LowCase,KEYVALUE
 USE MOD_Mesh_Vars       ,ONLY: nElems
@@ -579,7 +422,6 @@
 USE MOD_EOS_Posti_Vars
 USE MOD_EOS_Vars       ,ONLY: sKappaM1
 USE MOD_StringTools    ,ONLY: LowCase,KEYVALUE
-USE MOD_Posti_Vars     ,ONLY: nElems_FV,mapElems_FV
 IMPLICIT NONE
 ! INPUT / OUTPUT VARIABLES 
 INTEGER,INTENT(IN)          :: mapCalc(nVarTotalEOS)
@@ -590,7 +432,7 @@
 !-----------------------------------------------------------------------------------------------------------------------------------
 ! LOCAL VARIABLES
 INTEGER            :: iDens, iVel1, iVel2, iVel3, iPres, iTemp
-INTEGER            :: iVar,iVarCalc,iElem,iElem_FV
+INTEGER            :: iVar,iVarCalc
 CHARACTER(LEN=255) :: DepName_low
 INTEGER            :: mapCons(nVarTotalEOS)
 INTEGER            :: maskCons(nVarTotalEOS)
@@ -631,7 +473,6 @@
 #endif
 
 
-
 PURE SUBROUTINE FillPressureTimeDeriv(nElems_calc,indices,Nloc,PressureTDeriv)
 !==================================================================================================================================
 ! MODULES
@@ -661,7 +502,6 @@
                                          + U(4,:,:,:,iElem)*U(4,:,:,:,iElem)))
 END DO ! iElem
 END SUBROUTINE FillPressureTimeDeriv
-
 
 
 #if PARABOLIC

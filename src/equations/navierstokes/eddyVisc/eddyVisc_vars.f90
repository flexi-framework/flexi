!===================================================================================================================================
!> Contains the parameters needed for eddy viscosity models
!===================================================================================================================================
MODULE MOD_EddyVisc_Vars
! MODULES
IMPLICIT NONE
PUBLIC
SAVE

ABSTRACT INTERFACE
  SUBROUTINE EddyViscInt(grad11,grad22,grad33,grad12,grad13,grad21,grad23,grad31,grad32,rho,iElem,i,j,k,muSGS)
  INTEGER,INTENT(IN)  :: iElem  !< index of current element
  !> indices of the c
  INTEGER,INTENT(IN)  :: i,j,k
  !> gradients of the directions
  REAL,INTENT(IN)     :: grad11,grad22,grad33,grad12,grad13,grad21,grad23,grad31,grad32
  REAL,INTENT(IN)     :: rho    !< Density
  REAL,INTENT(INOUT)  :: muSGS  !< local SGS viscosity
  END SUBROUTINE
END INTERFACE

ABSTRACT INTERFACE
  SUBROUTINE EddyVisc_surfInt(grad11,grad22,grad33,grad12,grad13,grad21,grad23,grad31,grad32,rho,DeltaSS,SGS_Ind,muSGS,Face_xGP)
  !> gradients of the velocities w.r.t. all directions
  REAL,INTENT(IN)   :: grad11,grad22,grad33,grad12,grad13,grad21,grad23,grad31,grad32
  REAL,INTENT(IN)   :: rho      !< Density
  REAL,INTENT(IN)   :: DeltaSS  !< Filter width
  REAL,INTENT(IN)   :: SGS_Ind  !< Indicator for SGS model
  REAL,INTENT(IN)   :: Face_xGP !< Coordinate for van-Driest damping
  REAL,INTENT(OUT)  :: muSGS    !< local SGS viscosity
  END SUBROUTINE
END INTERFACE

ABSTRACT INTERFACE
  SUBROUTINE testfilterInt(U_in)
    USE MOD_PreProc
    USE MOD_Mesh_Vars,              ONLY:nElems
    REAL,INTENT(IN)  :: U_in(PP_nVar,0:PP_N,0:PP_N,0:PP_N,nElems)
  END SUBROUTINE
END INTERFACE

ABSTRACT INTERFACE
  SUBROUTINE FinalizeEddyViscosityInt()
  END SUBROUTINE
END INTERFACE

!-----------------------------------------------------------------------------------------------------------------------------------
! GLOBAL VARIABLES 
!-----------------------------------------------------------------------------------------------------------------------------------
INTEGER                             :: eddyViscType           !< type of eddy viscosity
CHARACTER(LEN=255)                  :: WallDistFile
PROCEDURE(EddyViscInt)     ,POINTER :: eddyViscosity          !< pointer to routine for computing volume eddy viscosity
PROCEDURE(EddyVisc_surfInt),POINTER :: eddyViscosity_surf     !< pointer to routine for computing surface eddy viscosity
PROCEDURE(testfilterInt),POINTER       :: testfilter     !< pointer to routine for computing test filter
PROCEDURE(FinalizeEddyViscosityInt),POINTER       :: FinalizeEddyViscosity     !< pointer tofinalize routine 

!Smagosinsky Standard
REAL,ALLOCATABLE  :: DeltaS(:)         !< filter width, used by Smagorinsky modell
REAL,ALLOCATABLE  :: DeltaS_master(:)
REAL,ALLOCATABLE  :: DeltaS_slave(:)
REAL,ALLOCATABLE  :: muSGS(:,:,:,:,:)  !< Viscosity for the sub-grid
REAL,ALLOCATABLE  :: muSGSmax(:)       !< Viscosity for the sub-grid
REAL              :: CS                !< Smagorinsky constant, LES
REAL              :: PrSGS             !< Prandtl number for the sub-grid scales
! Dynamic Smagorinsky
<<<<<<< HEAD
REAL,ALLOCATABLE  :: IntElem(:,:,:,:) 
LOGICAL, ALLOCATABLE :: filter_ind(:,:) !< Do filter along i,j,k index?
LOGICAL, ALLOCATABLE :: average_ind(:,:) !< Do average along i,j,k index?
INTEGER, ALLOCATABLE :: average_type(:)
=======
REAL,ALLOCATABLE     :: FilterMat_Testfilter(:,:) 
REAL,ALLOCATABLE     :: SGS_Ind(:,:,:,:,:) 
REAL,ALLOCATABLE     :: SGS_Ind_master(:,:,:,:) 
REAL,ALLOCATABLE     :: SGS_Ind_slave(:,:,:,:) 
REAL,ALLOCATABLE     :: IntElem(:,:,:,:) 
LOGICAL,ALLOCATABLE  :: filter_ind(:,:) !< Do filter along i,j,k index?
LOGICAL,ALLOCATABLE  :: average_ind(:,:) !< Do average along i,j,k index?
INTEGER,ALLOCATABLE  :: average_type(:)  !< Type of average_ind for select case
>>>>>>> 7cf6814a
!MATTEO:debug output
REAL,ALLOCATABLE  :: S_en_out(:,:,:,:,:)  !< Debug output of |S|
REAL,ALLOCATABLE  :: filtdir_out(:)  !< Debug output of filtering directions
REAL,ALLOCATABLE  :: walldist_out(:)  !< Debug output of wall distance
REAL,ALLOCATABLE  :: walldist_x(:)  !< Debug output of wall distance
REAL,ALLOCATABLE  :: walldist_y(:)  !< Debug output of wall distance
REAL,ALLOCATABLE  :: walldist_z(:)  !< Debug output of wall distance


LOGICAL           :: VanDriest=.FALSE.
LOGICAL           :: SmagorinskyInitIsDone=.FALSE.
LOGICAL           :: DynSmagInitIsDone=.FALSE.

END MODULE MOD_EddyVisc_Vars<|MERGE_RESOLUTION|>--- conflicted
+++ resolved
@@ -63,12 +63,6 @@
 REAL              :: CS                !< Smagorinsky constant, LES
 REAL              :: PrSGS             !< Prandtl number for the sub-grid scales
 ! Dynamic Smagorinsky
-<<<<<<< HEAD
-REAL,ALLOCATABLE  :: IntElem(:,:,:,:) 
-LOGICAL, ALLOCATABLE :: filter_ind(:,:) !< Do filter along i,j,k index?
-LOGICAL, ALLOCATABLE :: average_ind(:,:) !< Do average along i,j,k index?
-INTEGER, ALLOCATABLE :: average_type(:)
-=======
 REAL,ALLOCATABLE     :: FilterMat_Testfilter(:,:) 
 REAL,ALLOCATABLE     :: SGS_Ind(:,:,:,:,:) 
 REAL,ALLOCATABLE     :: SGS_Ind_master(:,:,:,:) 
@@ -77,7 +71,6 @@
 LOGICAL,ALLOCATABLE  :: filter_ind(:,:) !< Do filter along i,j,k index?
 LOGICAL,ALLOCATABLE  :: average_ind(:,:) !< Do average along i,j,k index?
 INTEGER,ALLOCATABLE  :: average_type(:)  !< Type of average_ind for select case
->>>>>>> 7cf6814a
 !MATTEO:debug output
 REAL,ALLOCATABLE  :: S_en_out(:,:,:,:,:)  !< Debug output of |S|
 REAL,ALLOCATABLE  :: filtdir_out(:)  !< Debug output of filtering directions

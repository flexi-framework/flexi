!=================================================================================================================================
! Copyright (c) 2010-2016  Prof. Claus-Dieter Munz 
! This file is part of FLEXI, a high-order accurate framework for numerically solving PDEs with discontinuous Galerkin methods.
! For more information see https://www.flexi-project.org and https://nrg.iag.uni-stuttgart.de/
!
! FLEXI is free software: you can redistribute it and/or modify it under the terms of the GNU General Public License 
! as published by the Free Software Foundation, either version 3 of the License, or (at your option) any later version.
!
! FLEXI is distributed in the hope that it will be useful, but WITHOUT ANY WARRANTY; without even the implied warranty
! of MERCHANTABILITY or FITNESS FOR A PARTICULAR PURPOSE. See the GNU General Public License v3.0 for more details.
!
! You should have received a copy of the GNU General Public License along with FLEXI. If not, see <http://www.gnu.org/licenses/>.
!=================================================================================================================================


!==================================================================================================================================
!> Changes a 2D or 3D tensor product polynomial with Lagrange Basis of degree NIn to
!> 2D or 3D tensor product polynomial of a Lagrange Basis NOut, using two
!> arbitrary point distributions xi_In(0:NIn) and xi_Out(0:NOut) and a series of 1D operations 
!> \f[ \tilde{u}_{:,j} = \mathcal{V}_{1D,(Nout+1)x(Nin+1)}^{-1} \hat{u}_{:,j} \f]
!> \f[ \hat{p}_{i,:} = \mathcal{V}_{1D,(Nout+1)x(Nin+1)}^{-1} \tilde{u}_{i,:} \f]
!==================================================================================================================================
MODULE MOD_ChangeBasis
! MODULES
IMPLICIT NONE
PRIVATE
!----------------------------------------------------------------------------------------------------------------------------------
! GLOBAL VARIABLES
!----------------------------------------------------------------------------------------------------------------------------------
! Private Part ---------------------------------------------------------------------------------------------------------------------

! Public Part ----------------------------------------------------------------------------------------------------------------------
INTERFACE ChangeBasis3D_XYZ
  MODULE PROCEDURE ChangeBasis3D_XYZ
END INTERFACE

<<<<<<< HEAD
INTERFACE ChangeBasis3D
  MODULE PROCEDURE ChangeBasis3D_single
  MODULE PROCEDURE ChangeBasis3D_singleVar
  MODULE PROCEDURE ChangeBasis3D_selective
  MODULE PROCEDURE ChangeBasis3D_selective_inplace
  MODULE PROCEDURE ChangeBasis3D_Mult
END INTERFACE

INTERFACE ChangeBasis2D
  MODULE PROCEDURE ChangeBasis2D_single
  MODULE PROCEDURE ChangeBasis2D_singleVar
  MODULE PROCEDURE ChangeBasis2D_selective
  MODULE PROCEDURE ChangeBasis2D_selective_inplace
END INTERFACE

INTERFACE ChangeBasis1D
  MODULE PROCEDURE ChangeBasis1D_single
  MODULE PROCEDURE ChangeBasis1D_selective
  MODULE PROCEDURE ChangeBasis1D_selective_inplace
=======
INTERFACE ChangeBasis2D
  MODULE PROCEDURE ChangeBasis2D
  MODULE PROCEDURE ChangeBasis2D_overwrite
  MODULE PROCEDURE ChangeBasis2D_SingleVar
END INTERFACE

INTERFACE ChangeBasis1D 
  MODULE PROCEDURE ChangeBasis1D
>>>>>>> 8a4acf75
END INTERFACE

PUBLIC :: ChangeBasis3D_XYZ
PUBLIC :: ChangeBasis3D
PUBLIC :: ChangeBasis2D
PUBLIC :: ChangeBasis1D
!==================================================================================================================================
CONTAINS

#define _ADD_DIM
#include "changeBasis.t90"
#undef _ADD_DIM
END MODULE MOD_ChangeBasis

MODULE MOD_ChangeBasisByDim
! MODULES
IMPLICIT NONE
PRIVATE
!----------------------------------------------------------------------------------------------------------------------------------
<<<<<<< HEAD
! GLOBAL VARIABLES
!----------------------------------------------------------------------------------------------------------------------------------

#if PP_dim == 3
INTERFACE ChangeBasisVolume
  MODULE PROCEDURE ChangeBasis3D_single
  MODULE PROCEDURE ChangeBasis3D_singleVar
  MODULE PROCEDURE ChangeBasis3D_selective
  MODULE PROCEDURE ChangeBasis3D_selective_inplace
END INTERFACE
#endif  

#if PP_dim == 3
INTERFACE ChangeBasisSurf
#else  
INTERFACE ChangeBasisVolume
#endif  
  MODULE PROCEDURE ChangeBasis2D_single
  MODULE PROCEDURE ChangeBasis2D_singleVar
  MODULE PROCEDURE ChangeBasis2D_selective
  MODULE PROCEDURE ChangeBasis2D_selective_inplace
END INTERFACE
=======
! INPUT/OUTPUT VARIABLES
INTEGER,INTENT(IN)  :: Dim1                                    !< Number of variables
INTEGER,INTENT(IN)  :: NIn                                     !< Input polynomial degree, no. of points = NIn+1
INTEGER,INTENT(IN)  :: NOut                                    !< Output polynomial degree, no. of points = NOut+1
REAL,INTENT(IN)     :: X3D_In(1:Dim1,0:NIn,0:NIn,0:NIn)        !< Input field, dimensions must match Dim1,NIn
REAL,INTENT(OUT)    :: X3D_Out(1:Dim1,0:NOut,0:NOut,0:NOut)    !< Output field, dimensions must match Dim1,NOut
REAL,INTENT(IN)     :: Vdm(0:NOut,0:NIn)                       !< 1D Vandermonde In -> Out
!----------------------------------------------------------------------------------------------------------------------------------
! LOCAL VARIABLES
INTEGER             :: iNIn,jNIn,kNIn,iN_Out,jN_Out,kN_Out
REAL                :: X3D_Buf1(1:Dim1,0:NOut,0:NIn,0:NIn)     ! first intermediate results from 1D interpolations
REAL                :: X3D_Buf2(1:Dim1,0:NOut,0:NOut,0:NIn)    ! second intermediate results from 1D interpolations
!==================================================================================================================================
X3D_buf1=0.
! first direction iNIn
DO kNIn=0,NIn
  DO jNIn=0,NIn
    DO iNIn=0,NIn
      DO iN_Out=0,NOut
        X3D_Buf1(:,iN_Out,jNIn,kNIn)=X3D_Buf1(:,iN_Out,jNIn,kNIn)+Vdm(iN_Out,iNIn)*X3D_In(:,iNIn,jNIn,kNIn)
      END DO
    END DO
  END DO
END DO
X3D_buf2=0.
! second direction jNIn
DO kNIn=0,NIn
  DO jNIn=0,NIn
    DO jN_Out=0,NOut
      DO iN_Out=0,NOut
        X3D_Buf2(:,iN_Out,jN_Out,kNIn)=X3D_Buf2(:,iN_Out,jN_Out,kNIn)+Vdm(jN_Out,jNIn)*X3D_Buf1(:,iN_Out,jNIn,kNIn)
      END DO
    END DO
  END DO
END DO
X3D_Out=0.
! last direction kNIn
DO kNIn=0,NIn
  DO kN_Out=0,NOut
    DO jN_Out=0,NOut
      DO iN_Out=0,NOut
        X3D_Out(:,iN_Out,jN_Out,kN_Out)=X3D_Out(:,iN_Out,jN_Out,kN_Out)+Vdm(kN_Out,kNIn)*X3D_Buf2(:,iN_Out,jN_Out,kNIn)
      END DO
    END DO
  END DO
END DO
END SUBROUTINE ChangeBasis3D_Single

SUBROUTINE ChangeBasis3D_SingleVar(NIn,NOut,Vdm,X3D_In,X3D_Out)
! MODULES
IMPLICIT NONE
!----------------------------------------------------------------------------------------------------------------------------------
! INPUT/OUTPUT VARIABLES
INTEGER,INTENT(IN)  :: NIn                                     !< Input polynomial degree, no. of points = NIn+1
INTEGER,INTENT(IN)  :: NOut                                    !< Output polynomial degree, no. of points = NOut+1
REAL,INTENT(IN)     :: X3D_In(0:NIn,0:NIn,0:NIn)        !< Input field, dimensions must match Dim1,NIn
REAL,INTENT(OUT)    :: X3D_Out(0:NOut,0:NOut,0:NOut)    !< Output field, dimensions must match Dim1,NOut
REAL,INTENT(IN)     :: Vdm(0:NOut,0:NIn)                       !< 1D Vandermonde In -> Out
!----------------------------------------------------------------------------------------------------------------------------------
! LOCAL VARIABLES
INTEGER             :: iNIn,jNIn,kNIn,iN_Out,jN_Out,kN_Out
REAL                :: X3D_Buf1(0:NOut,0:NIn,0:NIn)     ! first intermediate results from 1D interpolations
REAL                :: X3D_Buf2(0:NOut,0:NOut,0:NIn)    ! second intermediate results from 1D interpolations
!==================================================================================================================================
X3D_buf1=0.
! first direction iNIn
DO kNIn=0,NIn
  DO jNIn=0,NIn
    DO iNIn=0,NIn
      DO iN_Out=0,NOut
        X3D_Buf1(iN_Out,jNIn,kNIn)=X3D_Buf1(iN_Out,jNIn,kNIn)+Vdm(iN_Out,iNIn)*X3D_In(iNIn,jNIn,kNIn)
      END DO
    END DO
  END DO
END DO
X3D_buf2=0.
! second direction jNIn
DO kNIn=0,NIn
  DO jNIn=0,NIn
    DO jN_Out=0,NOut
      DO iN_Out=0,NOut
        X3D_Buf2(iN_Out,jN_Out,kNIn)=X3D_Buf2(iN_Out,jN_Out,kNIn)+Vdm(jN_Out,jNIn)*X3D_Buf1(iN_Out,jNIn,kNIn)
      END DO
    END DO
  END DO
END DO
X3D_Out=0.
! last direction kNIn
DO kNIn=0,NIn
  DO kN_Out=0,NOut
    DO jN_Out=0,NOut
      DO iN_Out=0,NOut
        X3D_Out(iN_Out,jN_Out,kN_Out)=X3D_Out(iN_Out,jN_Out,kN_Out)+Vdm(kN_Out,kNIn)*X3D_Buf2(iN_Out,jN_Out,kNIn)
      END DO
    END DO
  END DO
END DO
END SUBROUTINE ChangeBasis3D_SingleVar

!==================================================================================================================================
!> Interpolate a 3D tensor product Lagrange polynomial defined by (NIn+1) 1D Lagrange basis functions of order (Nin) and node 
!> positions xi_In(0:Nin) to another 3D tensor product Lagrange basis defined by (NOut+1) 1D interpolation points on the node
!> positions xi_out(0:NOut) using DIFFERENT 1D Vdm matrices in the xi,eta and zeta directions.
!> xi is defined in the 1D referent element \f$ \xi \in [-1,1] \f$.
!==================================================================================================================================
SUBROUTINE ChangeBasis3D_XYZ(Dim1,NIn,NOut,Vdm_xi,Vdm_eta,Vdm_zeta,X3D_In,X3D_Out)
! MODULES
IMPLICIT NONE
!----------------------------------------------------------------------------------------------------------------------------------
! INPUT/OUTPUT VARIABLES
INTEGER,INTENT(IN)  :: Dim1                                    !< Number of variables
INTEGER,INTENT(IN)  :: NIn                                     !< Input polynomial degree, no. of points = NIn+1
INTEGER,INTENT(IN)  :: NOut                                    !< Output polynomial degree, no. of points = NOut+1
REAL,INTENT(IN)     :: X3D_In(1:Dim1,0:NIn,0:NIn,0:NIn)        !< Input field, dimensions must match Dim1,NIn
REAL,INTENT(OUT)    :: X3D_Out(1:Dim1,0:NOut,0:NOut,0:NOut)    !< Output field, dimensions must match Dim1,NOut
REAL,INTENT(IN)     :: Vdm_xi(0:NOut,0:NIn)                    !< 1D Vandermonde In -> Out xi direction
REAL,INTENT(IN)     :: Vdm_eta(0:NOut,0:NIn)                   !< 1D Vandermonde In -> Out eta direction
REAL,INTENT(IN)     :: Vdm_zeta(0:NOut,0:NIn)                  !< 1D Vandermonde In -> Out zeta direction

!----------------------------------------------------------------------------------------------------------------------------------
! LOCAL VARIABLES
INTEGER             :: iNIn,jNIn,kNIn,iN_Out,jN_Out,kN_Out
REAL                :: X3D_Buf1(1:Dim1,0:NOut,0:NIn,0:NIn)     ! first intermediate results from 1D interpolations
REAL                :: X3D_Buf2(1:Dim1,0:NOut,0:NOut,0:NIn)    ! second intermediate results from 1D interpolations
!==================================================================================================================================
X3D_buf1=0.
! first direction iNIn
DO kNIn=0,NIn
  DO jNIn=0,NIn
    DO iNIn=0,NIn
      DO iN_Out=0,NOut
        X3D_Buf1(:,iN_Out,jNIn,kNIn)=X3D_Buf1(:,iN_Out,jNIn,kNIn)+Vdm_xi(iN_Out,iNIn)*X3D_In(:,iNIn,jNIn,kNIn)
      END DO
    END DO
  END DO
END DO
X3D_buf2=0.
! second direction jNIn
DO kNIn=0,NIn
  DO jNIn=0,NIn
    DO jN_Out=0,NOut
      DO iN_Out=0,NOut
        X3D_Buf2(:,iN_Out,jN_Out,kNIn)=X3D_Buf2(:,iN_Out,jN_Out,kNIn)+Vdm_eta(jN_Out,jNIn)*X3D_Buf1(:,iN_Out,jNIn,kNIn)
      END DO
    END DO
  END DO
END DO
X3D_Out=0.
! last direction kNIn
DO kNIn=0,NIn
  DO kN_Out=0,NOut
    DO jN_Out=0,NOut
      DO iN_Out=0,NOut
        X3D_Out(:,iN_Out,jN_Out,kN_Out)=X3D_Out(:,iN_Out,jN_Out,kN_Out)+Vdm_zeta(kN_Out,kNIn)*X3D_Buf2(:,iN_Out,jN_Out,kNIn)
      END DO
    END DO
  END DO
END DO
END SUBROUTINE ChangeBasis3D_XYZ


!==================================================================================================================================
!> Interpolate a 2D tensor product Lagrange polynomial defined by (NIn+1) 1D Lagrange basis functions of order (Nin) and node 
!> positions xi_In(0:Nin) to another 2D tensor product Lagrange basis defined by (NOut+1) 1D interpolation points on the node
!> positions xi_out(0:NOut).
!> xi is defined in the 1D referent element \f$ \xi \in [-1,1] \f$.
!>  _Single is only suitable for one tensor product element
!==================================================================================================================================
SUBROUTINE ChangeBasis2D(Dim1,NIn,NOut,Vdm,X2D_In,X2D_Out)
! MODULES
IMPLICIT NONE
!----------------------------------------------------------------------------------------------------------------------------------
! INPUT/OUTPUT VARIABLES
INTEGER,INTENT(IN)  :: Dim1                                    !< Number of variables
INTEGER,INTENT(IN)  :: NIn                                     !< Input polynomial degree, no. of points = NIn+1
INTEGER,INTENT(IN)  :: NOut                                    !< Output polynomial degree, no. of points = NOut+1
REAL,INTENT(IN)     :: X2D_In(1:Dim1,0:NIn,0:NIn)              !< Input field, dimensions must match Dim1,NIn
REAL,INTENT(OUT)    :: X2D_Out(1:Dim1,0:NOut,0:NOut)           !< Output field, dimensions must match Dim1,NOut
REAL,INTENT(IN)     :: Vdm(0:NOut,0:NIn)                       !< 1D Vandermonde In -> Out

!----------------------------------------------------------------------------------------------------------------------------------
! LOCAL VARIABLES
INTEGER             :: iNIn,jNIn,iN_Out,jN_Out
REAL                :: X2D_Buf1(1:Dim1,0:NOut,0:NIn)           ! first intermediate results from 1D interpolations
!==================================================================================================================================
X2D_buf1=0.
! first direction iNIn
DO jNIn=0,NIn
  DO iNIn=0,NIn
    DO iN_Out=0,NOut
      X2D_Buf1(:,iN_Out,jNIn)=X2D_Buf1(:,iN_Out,jNIn)+Vdm(iN_Out,iNIn)*X2D_In(:,iNIn,jNIn)
    END DO
  END DO
END DO
X2D_Out=0.
! second direction jNIn
DO jNIn=0,NIn
  DO jN_Out=0,NOut
    DO iN_Out=0,NOut
      X2D_Out(:,iN_Out,jN_Out)=X2D_Out(:,iN_Out,jN_Out)+Vdm(jN_Out,jNIn)*X2D_Buf1(:,iN_Out,jNIn)
    END DO
  END DO
END DO
END SUBROUTINE ChangeBasis2D

SUBROUTINE ChangeBasis2D_overwrite(Dim1,NIn,NOut,Vdm,X2D_In)
! MODULES
IMPLICIT NONE
!----------------------------------------------------------------------------------------------------------------------------------
! INPUT/OUTPUT VARIABLES
INTEGER,INTENT(IN)  :: Dim1                                    !< Number of variables
INTEGER,INTENT(IN)  :: NIn                                     !< Input polynomial degree, no. of points = NIn+1
INTEGER,INTENT(IN)  :: NOut                                    !< Output polynomial degree, no. of points = NOut+1
REAL,INTENT(INOUT)  :: X2D_In(1:Dim1,0:NIn,0:NIn)              !< Input field, dimensions must match Dim1,NIn
REAL,INTENT(IN)     :: Vdm(0:NOut,0:NIn)                       !< 1D Vandermonde In -> Out

!----------------------------------------------------------------------------------------------------------------------------------
! LOCAL VARIABLES
INTEGER             :: iNIn,jNIn,iN_Out,jN_Out
REAL                :: X2D_Buf1(1:Dim1,0:NOut,0:NIn)           ! first intermediate results from 1D interpolations
!==================================================================================================================================
X2D_buf1=0.
! first direction iNIn
DO jNIn=0,NIn
  DO iNIn=0,NIn
    DO iN_Out=0,NOut
      X2D_Buf1(:,iN_Out,jNIn)=X2D_Buf1(:,iN_Out,jNIn)+Vdm(iN_Out,iNIn)*X2D_In(:,iNIn,jNIn)
    END DO
  END DO
END DO
X2D_In=0.
! second direction jNIn
DO jNIn=0,NIn
  DO jN_Out=0,NOut
    DO iN_Out=0,NOut
      X2D_In(:,iN_Out,jN_Out)=X2D_In(:,iN_Out,jN_Out)+Vdm(jN_Out,jNIn)*X2D_Buf1(:,iN_Out,jNIn)
    END DO
  END DO
END DO
END SUBROUTINE ChangeBasis2D_overwrite
>>>>>>> 8a4acf75

#if PP_dim == 2
INTERFACE ChangeBasisSurf
  MODULE PROCEDURE ChangeBasis1D_single
  MODULE PROCEDURE ChangeBasis1D_singleVar
  MODULE PROCEDURE ChangeBasis1D_selective
  MODULE PROCEDURE ChangeBasis1D_selective_inplace
END INTERFACE
#endif

PUBLIC :: ChangeBasisVolume
PUBLIC :: ChangeBasisSurf
!==================================================================================================================================
CONTAINS

#if PP_dim == 2
#  define _ADD_DIM ,1
#else
#  define _ADD_DIM
#endif
#include "changeBasis.t90"
#undef _ADD_DIM
END MODULE MOD_ChangeBasisByDim<|MERGE_RESOLUTION|>--- conflicted
+++ resolved
@@ -34,36 +34,23 @@
   MODULE PROCEDURE ChangeBasis3D_XYZ
 END INTERFACE
 
-<<<<<<< HEAD
 INTERFACE ChangeBasis3D
   MODULE PROCEDURE ChangeBasis3D_single
   MODULE PROCEDURE ChangeBasis3D_singleVar
-  MODULE PROCEDURE ChangeBasis3D_selective
-  MODULE PROCEDURE ChangeBasis3D_selective_inplace
+  MODULE PROCEDURE ChangeBasis3D_overwrite
   MODULE PROCEDURE ChangeBasis3D_Mult
 END INTERFACE
 
 INTERFACE ChangeBasis2D
   MODULE PROCEDURE ChangeBasis2D_single
+  MODULE PROCEDURE ChangeBasis2D_overwrite
+  MODULE PROCEDURE ChangeBasis2D_Mult
   MODULE PROCEDURE ChangeBasis2D_singleVar
-  MODULE PROCEDURE ChangeBasis2D_selective
-  MODULE PROCEDURE ChangeBasis2D_selective_inplace
 END INTERFACE
 
 INTERFACE ChangeBasis1D
   MODULE PROCEDURE ChangeBasis1D_single
-  MODULE PROCEDURE ChangeBasis1D_selective
-  MODULE PROCEDURE ChangeBasis1D_selective_inplace
-=======
-INTERFACE ChangeBasis2D
-  MODULE PROCEDURE ChangeBasis2D
-  MODULE PROCEDURE ChangeBasis2D_overwrite
-  MODULE PROCEDURE ChangeBasis2D_SingleVar
-END INTERFACE
-
-INTERFACE ChangeBasis1D 
-  MODULE PROCEDURE ChangeBasis1D
->>>>>>> 8a4acf75
+  MODULE PROCEDURE ChangeBasis1D_overwrite
 END INTERFACE
 
 PUBLIC :: ChangeBasis3D_XYZ
@@ -83,7 +70,6 @@
 IMPLICIT NONE
 PRIVATE
 !----------------------------------------------------------------------------------------------------------------------------------
-<<<<<<< HEAD
 ! GLOBAL VARIABLES
 !----------------------------------------------------------------------------------------------------------------------------------
 
@@ -91,8 +77,8 @@
 INTERFACE ChangeBasisVolume
   MODULE PROCEDURE ChangeBasis3D_single
   MODULE PROCEDURE ChangeBasis3D_singleVar
-  MODULE PROCEDURE ChangeBasis3D_selective
-  MODULE PROCEDURE ChangeBasis3D_selective_inplace
+  MODULE PROCEDURE ChangeBasis3D_overwrite
+  MODULE PROCEDURE ChangeBasis3D_Mult
 END INTERFACE
 #endif  
 
@@ -103,258 +89,15 @@
 #endif  
   MODULE PROCEDURE ChangeBasis2D_single
   MODULE PROCEDURE ChangeBasis2D_singleVar
-  MODULE PROCEDURE ChangeBasis2D_selective
-  MODULE PROCEDURE ChangeBasis2D_selective_inplace
+  MODULE PROCEDURE ChangeBasis2D_overwrite
+  MODULE PROCEDURE ChangeBasis2D_Mult
 END INTERFACE
-=======
-! INPUT/OUTPUT VARIABLES
-INTEGER,INTENT(IN)  :: Dim1                                    !< Number of variables
-INTEGER,INTENT(IN)  :: NIn                                     !< Input polynomial degree, no. of points = NIn+1
-INTEGER,INTENT(IN)  :: NOut                                    !< Output polynomial degree, no. of points = NOut+1
-REAL,INTENT(IN)     :: X3D_In(1:Dim1,0:NIn,0:NIn,0:NIn)        !< Input field, dimensions must match Dim1,NIn
-REAL,INTENT(OUT)    :: X3D_Out(1:Dim1,0:NOut,0:NOut,0:NOut)    !< Output field, dimensions must match Dim1,NOut
-REAL,INTENT(IN)     :: Vdm(0:NOut,0:NIn)                       !< 1D Vandermonde In -> Out
-!----------------------------------------------------------------------------------------------------------------------------------
-! LOCAL VARIABLES
-INTEGER             :: iNIn,jNIn,kNIn,iN_Out,jN_Out,kN_Out
-REAL                :: X3D_Buf1(1:Dim1,0:NOut,0:NIn,0:NIn)     ! first intermediate results from 1D interpolations
-REAL                :: X3D_Buf2(1:Dim1,0:NOut,0:NOut,0:NIn)    ! second intermediate results from 1D interpolations
-!==================================================================================================================================
-X3D_buf1=0.
-! first direction iNIn
-DO kNIn=0,NIn
-  DO jNIn=0,NIn
-    DO iNIn=0,NIn
-      DO iN_Out=0,NOut
-        X3D_Buf1(:,iN_Out,jNIn,kNIn)=X3D_Buf1(:,iN_Out,jNIn,kNIn)+Vdm(iN_Out,iNIn)*X3D_In(:,iNIn,jNIn,kNIn)
-      END DO
-    END DO
-  END DO
-END DO
-X3D_buf2=0.
-! second direction jNIn
-DO kNIn=0,NIn
-  DO jNIn=0,NIn
-    DO jN_Out=0,NOut
-      DO iN_Out=0,NOut
-        X3D_Buf2(:,iN_Out,jN_Out,kNIn)=X3D_Buf2(:,iN_Out,jN_Out,kNIn)+Vdm(jN_Out,jNIn)*X3D_Buf1(:,iN_Out,jNIn,kNIn)
-      END DO
-    END DO
-  END DO
-END DO
-X3D_Out=0.
-! last direction kNIn
-DO kNIn=0,NIn
-  DO kN_Out=0,NOut
-    DO jN_Out=0,NOut
-      DO iN_Out=0,NOut
-        X3D_Out(:,iN_Out,jN_Out,kN_Out)=X3D_Out(:,iN_Out,jN_Out,kN_Out)+Vdm(kN_Out,kNIn)*X3D_Buf2(:,iN_Out,jN_Out,kNIn)
-      END DO
-    END DO
-  END DO
-END DO
-END SUBROUTINE ChangeBasis3D_Single
-
-SUBROUTINE ChangeBasis3D_SingleVar(NIn,NOut,Vdm,X3D_In,X3D_Out)
-! MODULES
-IMPLICIT NONE
-!----------------------------------------------------------------------------------------------------------------------------------
-! INPUT/OUTPUT VARIABLES
-INTEGER,INTENT(IN)  :: NIn                                     !< Input polynomial degree, no. of points = NIn+1
-INTEGER,INTENT(IN)  :: NOut                                    !< Output polynomial degree, no. of points = NOut+1
-REAL,INTENT(IN)     :: X3D_In(0:NIn,0:NIn,0:NIn)        !< Input field, dimensions must match Dim1,NIn
-REAL,INTENT(OUT)    :: X3D_Out(0:NOut,0:NOut,0:NOut)    !< Output field, dimensions must match Dim1,NOut
-REAL,INTENT(IN)     :: Vdm(0:NOut,0:NIn)                       !< 1D Vandermonde In -> Out
-!----------------------------------------------------------------------------------------------------------------------------------
-! LOCAL VARIABLES
-INTEGER             :: iNIn,jNIn,kNIn,iN_Out,jN_Out,kN_Out
-REAL                :: X3D_Buf1(0:NOut,0:NIn,0:NIn)     ! first intermediate results from 1D interpolations
-REAL                :: X3D_Buf2(0:NOut,0:NOut,0:NIn)    ! second intermediate results from 1D interpolations
-!==================================================================================================================================
-X3D_buf1=0.
-! first direction iNIn
-DO kNIn=0,NIn
-  DO jNIn=0,NIn
-    DO iNIn=0,NIn
-      DO iN_Out=0,NOut
-        X3D_Buf1(iN_Out,jNIn,kNIn)=X3D_Buf1(iN_Out,jNIn,kNIn)+Vdm(iN_Out,iNIn)*X3D_In(iNIn,jNIn,kNIn)
-      END DO
-    END DO
-  END DO
-END DO
-X3D_buf2=0.
-! second direction jNIn
-DO kNIn=0,NIn
-  DO jNIn=0,NIn
-    DO jN_Out=0,NOut
-      DO iN_Out=0,NOut
-        X3D_Buf2(iN_Out,jN_Out,kNIn)=X3D_Buf2(iN_Out,jN_Out,kNIn)+Vdm(jN_Out,jNIn)*X3D_Buf1(iN_Out,jNIn,kNIn)
-      END DO
-    END DO
-  END DO
-END DO
-X3D_Out=0.
-! last direction kNIn
-DO kNIn=0,NIn
-  DO kN_Out=0,NOut
-    DO jN_Out=0,NOut
-      DO iN_Out=0,NOut
-        X3D_Out(iN_Out,jN_Out,kN_Out)=X3D_Out(iN_Out,jN_Out,kN_Out)+Vdm(kN_Out,kNIn)*X3D_Buf2(iN_Out,jN_Out,kNIn)
-      END DO
-    END DO
-  END DO
-END DO
-END SUBROUTINE ChangeBasis3D_SingleVar
-
-!==================================================================================================================================
-!> Interpolate a 3D tensor product Lagrange polynomial defined by (NIn+1) 1D Lagrange basis functions of order (Nin) and node 
-!> positions xi_In(0:Nin) to another 3D tensor product Lagrange basis defined by (NOut+1) 1D interpolation points on the node
-!> positions xi_out(0:NOut) using DIFFERENT 1D Vdm matrices in the xi,eta and zeta directions.
-!> xi is defined in the 1D referent element \f$ \xi \in [-1,1] \f$.
-!==================================================================================================================================
-SUBROUTINE ChangeBasis3D_XYZ(Dim1,NIn,NOut,Vdm_xi,Vdm_eta,Vdm_zeta,X3D_In,X3D_Out)
-! MODULES
-IMPLICIT NONE
-!----------------------------------------------------------------------------------------------------------------------------------
-! INPUT/OUTPUT VARIABLES
-INTEGER,INTENT(IN)  :: Dim1                                    !< Number of variables
-INTEGER,INTENT(IN)  :: NIn                                     !< Input polynomial degree, no. of points = NIn+1
-INTEGER,INTENT(IN)  :: NOut                                    !< Output polynomial degree, no. of points = NOut+1
-REAL,INTENT(IN)     :: X3D_In(1:Dim1,0:NIn,0:NIn,0:NIn)        !< Input field, dimensions must match Dim1,NIn
-REAL,INTENT(OUT)    :: X3D_Out(1:Dim1,0:NOut,0:NOut,0:NOut)    !< Output field, dimensions must match Dim1,NOut
-REAL,INTENT(IN)     :: Vdm_xi(0:NOut,0:NIn)                    !< 1D Vandermonde In -> Out xi direction
-REAL,INTENT(IN)     :: Vdm_eta(0:NOut,0:NIn)                   !< 1D Vandermonde In -> Out eta direction
-REAL,INTENT(IN)     :: Vdm_zeta(0:NOut,0:NIn)                  !< 1D Vandermonde In -> Out zeta direction
-
-!----------------------------------------------------------------------------------------------------------------------------------
-! LOCAL VARIABLES
-INTEGER             :: iNIn,jNIn,kNIn,iN_Out,jN_Out,kN_Out
-REAL                :: X3D_Buf1(1:Dim1,0:NOut,0:NIn,0:NIn)     ! first intermediate results from 1D interpolations
-REAL                :: X3D_Buf2(1:Dim1,0:NOut,0:NOut,0:NIn)    ! second intermediate results from 1D interpolations
-!==================================================================================================================================
-X3D_buf1=0.
-! first direction iNIn
-DO kNIn=0,NIn
-  DO jNIn=0,NIn
-    DO iNIn=0,NIn
-      DO iN_Out=0,NOut
-        X3D_Buf1(:,iN_Out,jNIn,kNIn)=X3D_Buf1(:,iN_Out,jNIn,kNIn)+Vdm_xi(iN_Out,iNIn)*X3D_In(:,iNIn,jNIn,kNIn)
-      END DO
-    END DO
-  END DO
-END DO
-X3D_buf2=0.
-! second direction jNIn
-DO kNIn=0,NIn
-  DO jNIn=0,NIn
-    DO jN_Out=0,NOut
-      DO iN_Out=0,NOut
-        X3D_Buf2(:,iN_Out,jN_Out,kNIn)=X3D_Buf2(:,iN_Out,jN_Out,kNIn)+Vdm_eta(jN_Out,jNIn)*X3D_Buf1(:,iN_Out,jNIn,kNIn)
-      END DO
-    END DO
-  END DO
-END DO
-X3D_Out=0.
-! last direction kNIn
-DO kNIn=0,NIn
-  DO kN_Out=0,NOut
-    DO jN_Out=0,NOut
-      DO iN_Out=0,NOut
-        X3D_Out(:,iN_Out,jN_Out,kN_Out)=X3D_Out(:,iN_Out,jN_Out,kN_Out)+Vdm_zeta(kN_Out,kNIn)*X3D_Buf2(:,iN_Out,jN_Out,kNIn)
-      END DO
-    END DO
-  END DO
-END DO
-END SUBROUTINE ChangeBasis3D_XYZ
-
-
-!==================================================================================================================================
-!> Interpolate a 2D tensor product Lagrange polynomial defined by (NIn+1) 1D Lagrange basis functions of order (Nin) and node 
-!> positions xi_In(0:Nin) to another 2D tensor product Lagrange basis defined by (NOut+1) 1D interpolation points on the node
-!> positions xi_out(0:NOut).
-!> xi is defined in the 1D referent element \f$ \xi \in [-1,1] \f$.
-!>  _Single is only suitable for one tensor product element
-!==================================================================================================================================
-SUBROUTINE ChangeBasis2D(Dim1,NIn,NOut,Vdm,X2D_In,X2D_Out)
-! MODULES
-IMPLICIT NONE
-!----------------------------------------------------------------------------------------------------------------------------------
-! INPUT/OUTPUT VARIABLES
-INTEGER,INTENT(IN)  :: Dim1                                    !< Number of variables
-INTEGER,INTENT(IN)  :: NIn                                     !< Input polynomial degree, no. of points = NIn+1
-INTEGER,INTENT(IN)  :: NOut                                    !< Output polynomial degree, no. of points = NOut+1
-REAL,INTENT(IN)     :: X2D_In(1:Dim1,0:NIn,0:NIn)              !< Input field, dimensions must match Dim1,NIn
-REAL,INTENT(OUT)    :: X2D_Out(1:Dim1,0:NOut,0:NOut)           !< Output field, dimensions must match Dim1,NOut
-REAL,INTENT(IN)     :: Vdm(0:NOut,0:NIn)                       !< 1D Vandermonde In -> Out
-
-!----------------------------------------------------------------------------------------------------------------------------------
-! LOCAL VARIABLES
-INTEGER             :: iNIn,jNIn,iN_Out,jN_Out
-REAL                :: X2D_Buf1(1:Dim1,0:NOut,0:NIn)           ! first intermediate results from 1D interpolations
-!==================================================================================================================================
-X2D_buf1=0.
-! first direction iNIn
-DO jNIn=0,NIn
-  DO iNIn=0,NIn
-    DO iN_Out=0,NOut
-      X2D_Buf1(:,iN_Out,jNIn)=X2D_Buf1(:,iN_Out,jNIn)+Vdm(iN_Out,iNIn)*X2D_In(:,iNIn,jNIn)
-    END DO
-  END DO
-END DO
-X2D_Out=0.
-! second direction jNIn
-DO jNIn=0,NIn
-  DO jN_Out=0,NOut
-    DO iN_Out=0,NOut
-      X2D_Out(:,iN_Out,jN_Out)=X2D_Out(:,iN_Out,jN_Out)+Vdm(jN_Out,jNIn)*X2D_Buf1(:,iN_Out,jNIn)
-    END DO
-  END DO
-END DO
-END SUBROUTINE ChangeBasis2D
-
-SUBROUTINE ChangeBasis2D_overwrite(Dim1,NIn,NOut,Vdm,X2D_In)
-! MODULES
-IMPLICIT NONE
-!----------------------------------------------------------------------------------------------------------------------------------
-! INPUT/OUTPUT VARIABLES
-INTEGER,INTENT(IN)  :: Dim1                                    !< Number of variables
-INTEGER,INTENT(IN)  :: NIn                                     !< Input polynomial degree, no. of points = NIn+1
-INTEGER,INTENT(IN)  :: NOut                                    !< Output polynomial degree, no. of points = NOut+1
-REAL,INTENT(INOUT)  :: X2D_In(1:Dim1,0:NIn,0:NIn)              !< Input field, dimensions must match Dim1,NIn
-REAL,INTENT(IN)     :: Vdm(0:NOut,0:NIn)                       !< 1D Vandermonde In -> Out
-
-!----------------------------------------------------------------------------------------------------------------------------------
-! LOCAL VARIABLES
-INTEGER             :: iNIn,jNIn,iN_Out,jN_Out
-REAL                :: X2D_Buf1(1:Dim1,0:NOut,0:NIn)           ! first intermediate results from 1D interpolations
-!==================================================================================================================================
-X2D_buf1=0.
-! first direction iNIn
-DO jNIn=0,NIn
-  DO iNIn=0,NIn
-    DO iN_Out=0,NOut
-      X2D_Buf1(:,iN_Out,jNIn)=X2D_Buf1(:,iN_Out,jNIn)+Vdm(iN_Out,iNIn)*X2D_In(:,iNIn,jNIn)
-    END DO
-  END DO
-END DO
-X2D_In=0.
-! second direction jNIn
-DO jNIn=0,NIn
-  DO jN_Out=0,NOut
-    DO iN_Out=0,NOut
-      X2D_In(:,iN_Out,jN_Out)=X2D_In(:,iN_Out,jN_Out)+Vdm(jN_Out,jNIn)*X2D_Buf1(:,iN_Out,jNIn)
-    END DO
-  END DO
-END DO
-END SUBROUTINE ChangeBasis2D_overwrite
->>>>>>> 8a4acf75
 
 #if PP_dim == 2
 INTERFACE ChangeBasisSurf
   MODULE PROCEDURE ChangeBasis1D_single
   MODULE PROCEDURE ChangeBasis1D_singleVar
-  MODULE PROCEDURE ChangeBasis1D_selective
-  MODULE PROCEDURE ChangeBasis1D_selective_inplace
+  MODULE PROCEDURE ChangeBasis1D_overwrite
 END INTERFACE
 #endif
 

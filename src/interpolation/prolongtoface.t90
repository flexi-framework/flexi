!=================================================================================================================================
! Copyright (c) 2010-2016  Prof. Claus-Dieter Munz 
! This file is part of FLEXI, a high-order accurate framework for numerically solving PDEs with discontinuous Galerkin methods.
! For more information see https://www.flexi-project.org and https://nrg.iag.uni-stuttgart.de/
!
! FLEXI is free software: you can redistribute it and/or modify it under the terms of the GNU General Public License 
! as published by the Free Software Foundation, either version 3 of the License, or (at your option) any later version.
!
! FLEXI is distributed in the hope that it will be useful, but WITHOUT ANY WARRANTY; without even the implied warranty
! of MERCHANTABILITY or FITNESS FOR A PARTICULAR PURPOSE. See the GNU General Public License v3.0 for more details.
!
! You should have received a copy of the GNU General Public License along with FLEXI. If not, see <http://www.gnu.org/licenses/>.
!=================================================================================================================================
#include "flexi.h"

!==================================================================================================================================
!> Interpolates the interior volume data (stored at the Gauss or Gauss-Lobatto points) to the surface
!> integration points, using fast 1D Interpolation and store in global side structure
!==================================================================================================================================
SUBROUTINE ProlongToFace(&
#ifdef WITHnVar
    TP_nVar,&
#endif
    Nloc,Uvol,Uface_master,Uface_slave,L_Minus,L_Plus,doMPISides)
! MODULES
USE MOD_Mesh_Vars,          ONLY: nElems
USE MOD_Mesh_Vars,          ONLY: SideToElem
USE MOD_Mesh_Vars,          ONLY: firstMPISide_YOUR, lastMPISide_MINE, nSides
USE MOD_Mesh_Vars,          ONLY: S2V2
#if FV_ENABLED
USE MOD_FV_Vars,            ONLY: FV_Elems,FV_Elems_master,FV_Elems_slave
#endif
IMPLICIT NONE
!----------------------------------------------------------------------------------------------------------------------------------
! INPUT/OUTPUT VARIABLES
#ifdef WITHnVar
INTEGER,INTENT(IN)              :: TP_nVar
#endif
INTEGER,INTENT(IN)              :: Nloc
LOGICAL,INTENT(IN)              :: doMPISides  != .TRUE. only YOUR MPISides are filled, =.FALSE. BCSides +InnerSides +MPISides MINE
REAL,INTENT(IN)                 :: L_Minus(0:Nloc),L_Plus(0:Nloc)
REAL,INTENT(IN)                 :: Uvol(TP_nVar,0:Nloc,0:Nloc,0:PP_NlocZ,1:nElems)
REAL,INTENT(INOUT)              :: Uface_master(TP_nVar,0:Nloc,0:PP_NlocZ,1:nSides)
REAL,INTENT(INOUT)              :: Uface_slave( TP_nVar,0:Nloc,0:PP_NlocZ,1:nSides)
!----------------------------------------------------------------------------------------------------------------------------------
! LOCAL VARIABLES
INTEGER                         :: p,q,firstSideID,lastSideID
INTEGER                         :: ElemID,nbElemID,locSide,nblocSide,SideID,flip
REAL                            :: Uface(TP_nVar,0:Nloc,0:PP_NlocZ)
!==================================================================================================================================
IF(doMPISides)THEN
  firstSideID = firstMPISide_YOUR
   lastSideID = nSides
ELSE
  firstSideID = 1
   lastSideID =  lastMPISide_MINE
END IF

DO SideID=firstSideID,lastSideID
  ElemID    = SideToElem(S2E_ELEM_ID,SideID)
  nbElemID  = SideToElem(S2E_NB_ELEM_ID,SideID)

  !master sides
  IF(ElemID.GT.0)THEN
    locSide = SideToElem(S2E_LOC_SIDE_ID,SideID)
    flip    = 0

    IF(PP_NodeType.EQ.1.AND.FV_Elems(ElemID).EQ.0)THEN
      CALL EvalElemFaceG(&
#if WITHnVar
          TP_nVar,&
#endif    
          Nloc,UVol(:,:,:,:,ElemID),Uface,L_Minus,L_Plus,locSide)
    ELSE
      CALL EvalElemFaceGL(&
#if WITHnVar
          TP_nVar,&
#endif    
          Nloc,UVol(:,:,:,:,ElemID),Uface,locSide)
    END IF

<<<<<<< HEAD
    DO q=0,PP_NlocZ; DO p=0,Nloc
      Uface_master(:,p,q,SideID)=Uface(:,S2V2(1,p,q,flip,locSide),S2V2(2,p,q,flip,locSide))
=======
    DO q=0,NLoc; DO p=0,NLoc
      Uface_master(:,p,q,SideID)=Uface(:,S2V2(1,p,q,0,locSide),S2V2(2,p,q,0,locSide))
>>>>>>> 6121f328
    END DO; END DO
#if FV_ENABLED
    FV_Elems_master(SideID) = FV_Elems(ElemID)
#endif
  END IF

  !slave side (ElemID,locSide and flip =-1 if not existing)
  IF(nbElemID.GT.0)THEN
    nblocSide = SideToElem(S2E_NB_LOC_SIDE_ID,SideID)
    flip      = SideToElem(S2E_FLIP,SideID)

    IF(PP_NodeType.EQ.1.AND.FV_Elems(nbElemID).EQ.0)THEN
      CALL EvalElemFaceG(&
#if WITHnVar
          TP_nVar,&
#endif    
          Nloc,UVol(:,:,:,:,nbElemID),Uface,L_Minus,L_Plus,nblocSide)
    ELSE
      CALL EvalElemFaceGL(&
#if WITHnVar
          TP_nVar,&
#endif    
          Nloc,UVol(:,:,:,:,nbElemID),Uface,nblocSide)
    END IF

<<<<<<< HEAD
    DO q=0,PP_NlocZ; DO p=0,Nloc
=======
    DO q=0,NLoc; DO p=0,NLoc
>>>>>>> 6121f328
      Uface_slave( :,p,q,SideID)=Uface(:,S2V2(1,p,q,flip,nblocSide),S2V2(2,p,q,flip,nblocSide))
    END DO; END DO
#if FV_ENABLED
    FV_Elems_slave(SideID) = FV_Elems(nbElemID)
#endif
  END IF
END DO

END SUBROUTINE ProlongToFace


!==================================================================================================================================
!> Interpolates the element volume data stored at Gauss points
!==================================================================================================================================
PURE SUBROUTINE EvalElemFaceG(&
#ifdef WITHnVar
    TP_nVar,&
#endif
    Nloc,Uvol,Uface,L_Minus,L_Plus,locSide)
! MODULES
IMPLICIT NONE
!----------------------------------------------------------------------------------------------------------------------------------
! INPUT/OUTPUT VARIABLES
#ifdef WITHnVar
INTEGER,INTENT(IN)              :: TP_nVar
#endif
INTEGER,INTENT(IN)              :: Nloc
INTEGER,INTENT(IN)              :: locSide
REAL,INTENT(IN)                 :: L_Minus(0:Nloc),L_Plus(0:Nloc)
REAL,INTENT(IN)                 :: Uvol( TP_nVar,0:Nloc,0:Nloc,0:PP_NlocZ)
REAL,INTENT(OUT)                :: Uface(TP_nVar,0:Nloc,0:PP_NlocZ)
!----------------------------------------------------------------------------------------------------------------------------------
! LOCAL VARIABLES
INTEGER                         :: l
!==================================================================================================================================
SELECT CASE(locSide)
CASE(XI_MINUS)
  Uface=Uvol(:,0,:,:)*L_Minus(0)
  DO l=1,Nloc
    Uface=Uface+Uvol(:,l,:,:)*L_Minus(l)
  END DO ! l
CASE(ETA_MINUS)
  Uface=Uvol(:,:,0,:)*L_Minus(0)
  DO l=1,Nloc
    Uface=Uface+Uvol(:,:,l,:)*L_Minus(l)
  END DO ! l
CASE(ZETA_MINUS)
  Uface=Uvol(:,:,:,0)*L_Minus(0)
  DO l=1,Nloc
    Uface=Uface+Uvol(:,:,:,l)*L_Minus(l)
  END DO ! l
CASE(XI_PLUS)
  Uface=Uvol(:,0,:,:)*L_Plus(0)
  DO l=1,Nloc
    Uface=Uface+Uvol(:,l,:,:)*L_Plus(l)
  END DO ! l
CASE(ETA_PLUS)
  Uface=Uvol(:,:,0,:)*L_Plus(0)
  DO l=1,Nloc
    Uface=Uface+Uvol(:,:,l,:)*L_Plus(l)
  END DO ! l
CASE(ZETA_PLUS)
  Uface=Uvol(:,:,:,0)*L_Plus(0)
  DO l=1,Nloc
    Uface=Uface+Uvol(:,:,:,l)*L_Plus(l)
  END DO ! l
END SELECT
END SUBROUTINE EvalElemFaceG


!==================================================================================================================================
!> Interpolates the element volume data stored at Gauss-Lobatto points
!==================================================================================================================================
PURE SUBROUTINE EvalElemFaceGL(&
#ifdef WITHnVar
    TP_nVar,&
#endif
    Nloc,Uvol,Uface,locSide)
! MODULES
IMPLICIT NONE
!----------------------------------------------------------------------------------------------------------------------------------
! INPUT/OUTPUT VARIABLES
#ifdef WITHnVar
INTEGER,INTENT(IN)              :: TP_nVar
#endif
INTEGER,INTENT(IN)              :: Nloc
INTEGER,INTENT(IN)              :: locSide
REAL,INTENT(IN)                 :: Uvol( TP_nVar,0:Nloc,0:Nloc,0:PP_NlocZ)
REAL,INTENT(OUT)                :: Uface(TP_nVar,0:Nloc,0:PP_NlocZ)
!----------------------------------------------------------------------------------------------------------------------------------
! LOCAL VARIABLES
!==================================================================================================================================
SELECT CASE(locSide)
CASE(XI_MINUS)
  Uface=Uvol(:,0,:,:)
CASE(ETA_MINUS)
  Uface=Uvol(:,:,0,:)
CASE(ZETA_MINUS)
  Uface=Uvol(:,:,:,0)
CASE(XI_PLUS)
  Uface=Uvol(:,Nloc,:,:)
CASE(ETA_PLUS)
  Uface=Uvol(:,:,Nloc,:)
CASE(ZETA_PLUS)
  Uface=Uvol(:,:,:,Nloc)
END SELECT
END SUBROUTINE EvalElemFaceGL
<|MERGE_RESOLUTION|>--- conflicted
+++ resolved
@@ -79,13 +79,8 @@
           Nloc,UVol(:,:,:,:,ElemID),Uface,locSide)
     END IF
 
-<<<<<<< HEAD
     DO q=0,PP_NlocZ; DO p=0,Nloc
-      Uface_master(:,p,q,SideID)=Uface(:,S2V2(1,p,q,flip,locSide),S2V2(2,p,q,flip,locSide))
-=======
-    DO q=0,NLoc; DO p=0,NLoc
       Uface_master(:,p,q,SideID)=Uface(:,S2V2(1,p,q,0,locSide),S2V2(2,p,q,0,locSide))
->>>>>>> 6121f328
     END DO; END DO
 #if FV_ENABLED
     FV_Elems_master(SideID) = FV_Elems(ElemID)
@@ -111,11 +106,7 @@
           Nloc,UVol(:,:,:,:,nbElemID),Uface,nblocSide)
     END IF
 
-<<<<<<< HEAD
     DO q=0,PP_NlocZ; DO p=0,Nloc
-=======
-    DO q=0,NLoc; DO p=0,NLoc
->>>>>>> 6121f328
       Uface_slave( :,p,q,SideID)=Uface(:,S2V2(1,p,q,flip,nblocSide),S2V2(2,p,q,flip,nblocSide))
     END DO; END DO
 #if FV_ENABLED

--- conflicted
+++ resolved
@@ -1182,11 +1182,7 @@
         END IF
         CALL opt%print(prms%maxNameLen, prms%maxValueLen, mode=0)
         ! remove the option from the linked list of all parameters
-<<<<<<< HEAD
-        current%opt%isRemoved = .TRUE.
-=======
         IF(prms%removeAfterRead) current%opt%isRemoved = .TRUE.
->>>>>>> 6121f328
         RETURN
       END IF
       ! If a string has been supplied, check if this string exists in the list and set it's integer representation according to the
@@ -1197,11 +1193,7 @@
           opt%listIndex = i ! Store index of the mapping
           CALL opt%print(prms%maxNameLen, prms%maxValueLen, mode=0)
           ! remove the option from the linked list of all parameters
-<<<<<<< HEAD
-          current%opt%isRemoved = .TRUE.
-=======
           IF(prms%removeAfterRead) current%opt%isRemoved = .TRUE.
->>>>>>> 6121f328
           RETURN
         END IF
       END DO

!=================================================================================================================================
! Copyright (c) 2010-2016  Prof. Claus-Dieter Munz 
! This file is part of FLEXI, a high-order accurate framework for numerically solving PDEs with discontinuous Galerkin methods.
! For more information see https://www.flexi-project.org and https://nrg.iag.uni-stuttgart.de/
!
! FLEXI is free software: you can redistribute it and/or modify it under the terms of the GNU General Public License 
! as published by the Free Software Foundation, either version 3 of the License, or (at your option) any later version.
!
! FLEXI is distributed in the hope that it will be useful, but WITHOUT ANY WARRANTY; without even the implied warranty
! of MERCHANTABILITY or FITNESS FOR A PARTICULAR PURPOSE. See the GNU General Public License v3.0 for more details.
!
! You should have received a copy of the GNU General Public License along with FLEXI. If not, see <http://www.gnu.org/licenses/>.
!=================================================================================================================================
#include "flexi.h"
!==================================================================================================================================
!> Module providing routines for reading Flexi parameter files. 
!> 
!> The whole structure to read options from the parameter file is as follows:
!> 
!> All the options are stored in a linked list, which is defined as a class and has a single global instance'prms'.
!> 
!> The options are appended to this list via the DefineParametersXXX() routines, which exist for all the modules that 
!> have an option, which can be specified in the parameter file. This is done at the beginning of the execution. After calling
!> all DefineParametersXXX() routines the prms list contains all possible options (with name, description, default value (optional)).
!> 
!> After that the prms\%read_options() routine is called, which actually reads the options from the parameter file. Therefore the
!> parameter file is read line by line and each line is parsed for an option.
!> By this the values of the options, that are already in the linked list 'prms' are set.
!> 
!> Now all the options are filled with the data from the parameter file and can be accessed via the functions GETINT(ARRAY), 
!> GETREAL(ARRAY), ...
!> A call of these functions then removes the specific option from the linked list, such that 
!> every option can only be read once. This is necessary for options with the same name, that occure multiple times in the parameter
!> file.
!==================================================================================================================================
MODULE MOD_ReadInTools

USE MOD_Globals
USE MOD_ISO_VARYING_STRING
USE MOD_Options
USE MOD_StringTools
! IMPLICIT VARIABLE HANDLING
IMPLICIT NONE
PRIVATE

!================================================
!> Link for linked List 
!================================================
TYPE,PUBLIC :: LINK
  CLASS(OPTION), POINTER :: opt => null()
  CLASS(LINK), POINTER   :: next => null()
END TYPE LINK

!==================================================================================================================================
!> Class to store all options.
!> This is basically a linked list of options.
!==================================================================================================================================
TYPE,PUBLIC :: Parameters
  CLASS(LINK), POINTER :: firstLink => null() !< first option in the list
  CLASS(LINK), POINTER :: lastLink  => null() !< last option in the list
  INTEGER              :: maxNameLen          !< maximal string length of the name of an option in the list
  INTEGER              :: maxValueLen         !< maximal string length of the value of an option in the list
  CHARACTER(LEN=255)   :: actualSection = ""  !< actual section, to set section of an option, when inserted into list
CONTAINS 
  PROCEDURE :: SetSection                 !< routine to set 'actualSection'
  PROCEDURE :: CreateOption               !< general routine to create a option and insert it into the linked list
  PROCEDURE :: CreateIntOption            !< routine to generate an integer option
  PROCEDURE :: CreateIntFromStringOption  !< routine to generate an integer option with a optional string representation
  PROCEDURE :: CreateLogicalOption        !< routine to generate an logical option 
  PROCEDURE :: CreateRealOption           !< routine to generate an real option
  PROCEDURE :: CreateStringOption         !< routine to generate an string option
  PROCEDURE :: CreateIntArrayOption       !< routine to generate an integer array option
  PROCEDURE :: CreateLogicalArrayOption   !< routine to generate an logical array option 
  PROCEDURE :: CreateRealArrayOption      !< routine to generate an real array option
  !PROCEDURE :: CreateStringArrayOption    !< routine to generate an string array option
  PROCEDURE :: CountOption_               !< function to count the number of options of a given name
  PROCEDURE :: read_options               !< routine that loops over the lines of a parameter files 
                                          !< and calls read_option for every option. Outputs all unknow options
  PROCEDURE :: read_option                !< routine that parses a single line from the parameter file.
END TYPE Parameters

INTERFACE IgnoredParameters
  MODULE PROCEDURE IgnoredParameters
END INTERFACE

INTERFACE PrintDefaultParameterFile
  MODULE PROCEDURE PrintDefaultParameterFile
END INTERFACE

INTERFACE CountOption
  MODULE PROCEDURE CountOption
END INTERFACE

INTERFACE GETINT
  MODULE PROCEDURE GETINT
END INTERFACE

INTERFACE GETLOGICAL
  MODULE PROCEDURE GETLOGICAL
END INTERFACE

INTERFACE GETREAL
  MODULE PROCEDURE GETREAL
END INTERFACE

INTERFACE GETSTR
  MODULE PROCEDURE GETSTR
END INTERFACE

INTERFACE GETINTARRAY
  MODULE PROCEDURE GETINTARRAY
END INTERFACE

INTERFACE GETLOGICALARRAY
  MODULE PROCEDURE GETLOGICALARRAY
END INTERFACE

INTERFACE GETREALARRAY
  MODULE PROCEDURE GETREALARRAY
END INTERFACE

INTERFACE GETSTRARRAY
  MODULE PROCEDURE GETSTRARRAY
END INTERFACE

INTERFACE GETINTFROMSTR
  MODULE PROCEDURE GETINTFROMSTR
END INTERFACE

INTERFACE GETDESCRIPTION
  MODULE PROCEDURE GETDESCRIPTION
END INTERFACE

INTERFACE addStrListEntry
  MODULE PROCEDURE addStrListEntry
END INTERFACE

INTERFACE ExtractParameterFile
  MODULE PROCEDURE ExtractParameterFile
END INTERFACE

INTERFACE FinalizeParameters
  MODULE PROCEDURE FinalizeParameters
END INTERFACE

PUBLIC :: IgnoredParameters
PUBLIC :: PrintDefaultParameterFile
PUBLIC :: CountOption
PUBLIC :: GETINT
PUBLIC :: GETLOGICAL
PUBLIC :: GETREAL
PUBLIC :: GETSTR
PUBLIC :: GETINTARRAY
PUBLIC :: GETLOGICALARRAY
PUBLIC :: GETREALARRAY
PUBLIC :: GETSTRARRAY
PUBLIC :: GETDESCRIPTION
PUBLIC :: GETINTFROMSTR
PUBLIC :: addStrListEntry
PUBLIC :: FinalizeParameters
PUBLIC :: ExtractParameterFile

TYPE(Parameters) :: prms
PUBLIC :: prms

  type, public :: STR255
     private
     character(LEN=255) :: chars
  end type STR255
!==================================================================================================================================

CONTAINS

!==================================================================================================================================
!> Set actual section. All options created after calling this subroutine are in this 'section'. The section property is only
!> used to get nicer looking parameter files when using --help or --markdown.
!==================================================================================================================================
SUBROUTINE SetSection(this, section)
! MODULES
IMPLICIT NONE
!----------------------------------------------------------------------------------------------------------------------------------
! INPUT/OUTPUT VARIABLES
CLASS(Parameters),INTENT(INOUT) :: this                   !< CLASS(Parameters)
CHARACTER(LEN=*),INTENT(IN)     :: section                !< section to set
!----------------------------------------------------------------------------------------------------------------------------------
! LOCAL VARIABLES 
!==================================================================================================================================
this%actualSection = section
END SUBROUTINE SetSection

!==================================================================================================================================
!> General routine to create an option. 
!> Fills all fields of the option. Since the prms\%parse function is used to set the value, this routine can be abstract for all 
!> types of options. 
!==================================================================================================================================
SUBROUTINE CreateOption(this, opt, name, description, value, multiple)
! INPUT/OUTPUT VARIABLES
CLASS(Parameters),INTENT(INOUT)       :: this             !< CLASS(Parameters)
CLASS(OPTION),INTENT(INOUT)           :: opt              !< option class
CHARACTER(LEN=*),INTENT(IN)           :: name             !< option name
CHARACTER(LEN=*),INTENT(IN)           :: description      !< option description
CHARACTER(LEN=*),INTENT(IN),OPTIONAL  :: value            !< option value
LOGICAL,INTENT(IN),OPTIONAL           :: multiple         !< marker if multiple option
! LOCAL VARIABLES
CLASS(link), POINTER :: newLink
!==================================================================================================================================
opt%hasDefault = PRESENT(value)
IF (opt%hasDefault) THEN
  CALL opt%parse(value)
END IF

opt%multiple   = .FALSE.
IF (PRESENT(multiple)) opt%multiple = multiple
IF (opt%multiple.AND.opt%hasDefault) THEN
  CALL Abort(__STAMP__, &
      "A default value can not be given, when multiple=.TRUE. in creation of option: '"//TRIM(name)//"'")
END IF

opt%isSet = .FALSE.
opt%name = name
opt%description = description
opt%section = this%actualSection
opt%isRemoved = .FALSE.

! insert option into linked list
IF (.not. associated(this%firstLink)) then
  this%firstLink => constructor_Link(opt, this%firstLink)
  this%lastLink => this%firstLink
ELSE
  newLink => constructor_Link(opt, this%lastLink%next)
  this%lastLink%next => newLink
  this%lastLink => newLink
END IF
END SUBROUTINE CreateOption

!==================================================================================================================================
!> Create a new integer option. Only calls the general prms\%createoption routine.
!==================================================================================================================================
SUBROUTINE CreateIntOption(this, name, description, value, multiple) 
! INPUT/OUTPUT VARIABLES
CLASS(Parameters),INTENT(INOUT)      :: this           !< CLASS(Parameters)
CHARACTER(LEN=*),INTENT(IN)          :: name           !< option name
CHARACTER(LEN=*),INTENT(IN)          :: description    !< option description
CHARACTER(LEN=*),INTENT(IN),OPTIONAL :: value          !< option value
LOGICAL,INTENT(IN),OPTIONAL          :: multiple       !< marker if multiple option
!----------------------------------------------------------------------------------------------------------------------------------
! LOCAL VARIABLES 
CLASS(IntOption),ALLOCATABLE,TARGET :: intopt
!==================================================================================================================================
ALLOCATE(intopt)
CALL this%CreateOption(intopt, name, description, value=value, multiple=multiple)
END SUBROUTINE CreateIntOption

!==================================================================================================================================
!> Create a new integer option with a optional string representation. Only calls the general prms\%createoption routine.
!==================================================================================================================================
SUBROUTINE CreateIntFromStringOption(this, name, description, value, multiple) 
! INPUT/OUTPUT VARIABLES
CLASS(Parameters),INTENT(INOUT)      :: this           !< CLASS(Parameters)
CHARACTER(LEN=*),INTENT(IN)          :: name           !< option name
CHARACTER(LEN=*),INTENT(IN)          :: description    !< option description
CHARACTER(LEN=*),INTENT(IN),OPTIONAL :: value          !< option value
LOGICAL,INTENT(IN),OPTIONAL          :: multiple       !< marker if multiple option
!----------------------------------------------------------------------------------------------------------------------------------
! LOCAL VARIABLES 
CLASS(IntFromStringOption),ALLOCATABLE,TARGET :: intfromstropt
!==================================================================================================================================
ALLOCATE(intfromstropt)
CALL this%CreateOption(intfromstropt, name, description, value=value, multiple=multiple)
END SUBROUTINE CreateIntFromStringOption

!==================================================================================================================================
!> Create a new logical option. Only calls the general prms\%createoption routine.
!==================================================================================================================================
SUBROUTINE CreateLogicalOption(this, name, description, value, multiple) 
! INPUT/OUTPUT VARIABLES
CLASS(Parameters),INTENT(INOUT)      :: this           !< CLASS(Parameters)
CHARACTER(LEN=*),INTENT(IN)          :: name           !< option name
CHARACTER(LEN=*),INTENT(IN)          :: description    !< option description
CHARACTER(LEN=*),INTENT(IN),OPTIONAL :: value          !< option value
LOGICAL,INTENT(IN),OPTIONAL          :: multiple       !< marker if multiple option
!----------------------------------------------------------------------------------------------------------------------------------
! LOCAL VARIABLES 
CLASS(LogicalOption),ALLOCATABLE,TARGET :: logicalopt
!==================================================================================================================================
ALLOCATE(logicalopt)
CALL this%CreateOption(logicalopt, name, description, value=value, multiple=multiple)
END SUBROUTINE CreateLogicalOption

!==================================================================================================================================
!> Create a new real option. Only calls the general prms\%createoption routine.
!==================================================================================================================================
SUBROUTINE CreateRealOption(this, name, description, value, multiple) 
! INPUT/OUTPUT VARIABLES
CLASS(Parameters),INTENT(INOUT)      :: this           !< CLASS(Parameters)
CHARACTER(LEN=*),INTENT(IN)          :: name           !< option name
CHARACTER(LEN=*),INTENT(IN)          :: description    !< option description
CHARACTER(LEN=*),INTENT(IN),OPTIONAL :: value          !< option value
LOGICAL,INTENT(IN),OPTIONAL          :: multiple       !< marker if multiple option
!----------------------------------------------------------------------------------------------------------------------------------
! LOCAL VARIABLES 
CLASS(RealOption),ALLOCATABLE,TARGET :: realopt
!==================================================================================================================================
ALLOCATE(realopt)
CALL this%CreateOption(realopt, name, description, value=value, multiple=multiple)
END SUBROUTINE CreateRealOption

!==================================================================================================================================
!> Create a new string option. Only calls the general prms\%createoption routine.
!==================================================================================================================================
SUBROUTINE CreateStringOption(this, name, description, value, multiple) 
! INPUT/OUTPUT VARIABLES
CLASS(Parameters),INTENT(INOUT)      :: this           !< CLASS(Parameters)
CHARACTER(LEN=*),INTENT(IN)          :: name           !< option name
CHARACTER(LEN=*),INTENT(IN)          :: description    !< option description
CHARACTER(LEN=*),INTENT(IN),OPTIONAL :: value          !< option value
LOGICAL,INTENT(IN),OPTIONAL          :: multiple       !< marker if multiple option
!----------------------------------------------------------------------------------------------------------------------------------
! LOCAL VARIABLES 
CLASS(StringOption),ALLOCATABLE,TARGET :: stringopt
!==================================================================================================================================
ALLOCATE(stringopt)
CALL this%CreateOption(stringopt, name, description, value=value, multiple=multiple)
END SUBROUTINE CreateStringOption

!==================================================================================================================================
!> Create a new integer array option. Only calls the general prms\%createoption routine.
!==================================================================================================================================
SUBROUTINE CreateIntArrayOption(this, name, description, value, multiple) 
! INPUT/OUTPUT VARIABLES
CLASS(Parameters),INTENT(INOUT)      :: this           !< CLASS(Parameters)
CHARACTER(LEN=*),INTENT(IN)          :: name           !< option name
CHARACTER(LEN=*),INTENT(IN)          :: description    !< option description
CHARACTER(LEN=*),INTENT(IN),OPTIONAL :: value          !< option value
LOGICAL,INTENT(IN),OPTIONAL          :: multiple       !< marker if multiple option
!----------------------------------------------------------------------------------------------------------------------------------
! LOCAL VARIABLES 
CLASS(IntArrayOption),ALLOCATABLE,TARGET :: intopt
!==================================================================================================================================
ALLOCATE(intopt)
CALL this%CreateOption(intopt, name, description, value=value, multiple=multiple)
END SUBROUTINE CreateIntArrayOption

!==================================================================================================================================
!> Create a new logical array option. Only calls the general prms\%createoption routine.
!==================================================================================================================================
SUBROUTINE CreateLogicalArrayOption(this, name, description, value, multiple) 
! INPUT/OUTPUT VARIABLES
CLASS(Parameters),INTENT(INOUT)      :: this           !< CLASS(Parameters)
CHARACTER(LEN=*),INTENT(IN)          :: name           !< option name
CHARACTER(LEN=*),INTENT(IN)          :: description    !< option description
CHARACTER(LEN=*),INTENT(IN),OPTIONAL :: value          !< option value
LOGICAL,INTENT(IN),OPTIONAL          :: multiple       !< marker if multiple option
!----------------------------------------------------------------------------------------------------------------------------------
! LOCAL VARIABLES 
CLASS(LogicalArrayOption),ALLOCATABLE,TARGET :: logicalopt
!==================================================================================================================================
ALLOCATE(logicalopt)
CALL this%CreateOption(logicalopt, name, description, value=value, multiple=multiple)
END SUBROUTINE CreateLogicalArrayOption

!==================================================================================================================================
!> Create a new real array option. Only calls the general prms\%createoption routine.
!==================================================================================================================================
SUBROUTINE CreateRealArrayOption(this, name, description, value, multiple) 
! INPUT/OUTPUT VARIABLES
CLASS(Parameters),INTENT(INOUT)      :: this           !< CLASS(Parameters)
CHARACTER(LEN=*),INTENT(IN)          :: name           !< option name
CHARACTER(LEN=*),INTENT(IN)          :: description    !< option description
CHARACTER(LEN=*),INTENT(IN),OPTIONAL :: value          !< option value
LOGICAL,INTENT(IN),OPTIONAL          :: multiple       !< marker if multiple option
!----------------------------------------------------------------------------------------------------------------------------------
! LOCAL VARIABLES 
CLASS(RealArrayOption),ALLOCATABLE,TARGET :: realopt
!==================================================================================================================================
ALLOCATE(realopt)
CALL this%CreateOption(realopt, name, description, value=value, multiple=multiple)
END SUBROUTINE CreateRealArrayOption

!==================================================================================================================================
!> Create a new string array option. Only calls the general prms\%createoption routine.
!==================================================================================================================================
!SUBROUTINE CreateStringArrayOption(this, name, description, value, multiple) 
!! INPUT/OUTPUT VARIABLES
!CLASS(Parameters),INTENT(INOUT)      :: this           !< CLASS(Parameters)
!CHARACTER(LEN=*),INTENT(IN)          :: name           !< option name
!CHARACTER(LEN=*),INTENT(IN)          :: description    !< option description
!CHARACTER(LEN=*),INTENT(IN),OPTIONAL :: value          !< option value
!LOGICAL,INTENT(IN),OPTIONAL          :: multiple       !< marker if multiple option
!!----------------------------------------------------------------------------------------------------------------------------------
!! LOCAL VARIABLES 
!CLASS(StringArrayOption),ALLOCATABLE,TARGET :: stringopt
!!==================================================================================================================================
!ALLOCATE(stringopt)
!CALL this%CreateOption(stringopt, name, description, value=value, multiple=multiple)
!END SUBROUTINE CreateStringArrayOption

!==================================================================================================================================
!> Count number of occurrence of option with given name.
!==================================================================================================================================
FUNCTION CountOption_(this, name) result(count)
! MODULES
IMPLICIT NONE
!----------------------------------------------------------------------------------------------------------------------------------
! INPUT/OUTPUT VARIABLES
CLASS(Parameters),INTENT(INOUT) :: this  !< CLASS(Parameters)
CHARACTER(LEN=*),INTENT(IN)     :: name  !< Search for this keyword in ini file
INTEGER                         :: count !< number of found occurences of keyword
!----------------------------------------------------------------------------------------------------------------------------------
! LOCAL VARIABLES 
CLASS(link),POINTER :: current
!==================================================================================================================================
count = 0
! iterate over all options and compare names
current => this%firstLink
DO WHILE (associated(current))
  IF (current%opt%NAMEEQUALS(name)) THEN
    IF (current%opt%isSet) count = count + 1
  END IF
  current => current%next
END DO
END FUNCTION  CountOption_

!==================================================================================================================================
!> Insert a option in front of option with same name in the 'prms' linked list. 
!==================================================================================================================================
SUBROUTINE insertOption(first, opt)
! MODULES
IMPLICIT NONE
!----------------------------------------------------------------------------------------------------------------------------------
! INPUT/OUTPUT VARIABLES
CLASS(link),POINTER,INTENT(IN) :: first !< first item in linked list
CLASS(OPTION),INTENT(IN)       :: opt   !< option to be inserted
!----------------------------------------------------------------------------------------------------------------------------------
! LOCAL VARIABLES 
CLASS(link),POINTER :: newLink
CLASS(link),POINTER :: current
!==================================================================================================================================
current =>  first
DO WHILE (associated(current%next))
  IF (.NOT.current%next%opt%NAMEEQUALS(opt%name)) THEN
    EXIT
  END IF
  current => current%next
END DO
newLink => constructor_Link(opt, current%next)
current%next => newLink
END SUBROUTINE insertOption    

!==================================================================================================================================
!> Read options from parameter file. 
!>
!> Therefore the file is read line by line. After removing comments and all white spaces each line is parsed in the 
!> prms\%read_option() routine. Outputs all unknown options.
!==================================================================================================================================
SUBROUTINE read_options(this, filename) 
! MODULES
USE MOD_StringTools ,ONLY: STRICMP,GetFileExtension
IMPLICIT NONE
!----------------------------------------------------------------------------------------------------------------------------------
! INPUT/OUTPUT VARIABLES
CLASS(Parameters),INTENT(INOUT) :: this     !< CLASS(Parameters)
CHARACTER(LEN=255),INTENT(IN)   :: filename !< name of file to be read
!----------------------------------------------------------------------------------------------------------------------------------
! LOCAL VARIABLES 
CLASS(link), POINTER  :: current
<<<<<<< HEAD
INTEGER               :: stat,iniUnit
TYPE(Varying_String)  :: aStr,bStr
CHARACTER(LEN=255)    :: HelpStr
LOGICAL               :: firstWarn=.TRUE.,file_exists
!==================================================================================================================================
CALL this%CreateLogicalOption('ColoredOutput','Colorize stdout, included for compatibility with FLEXI', '.TRUE.')

! Check if first argument is the ini-file 
IF(.NOT.(STRICMP(GetFileExtension(filename),'ini'))) THEN
  SWRITE(*,*) "Usage: flexi parameter.ini [restart.h5] [keyword arguments]"
  SWRITE(*,*) "   or: flexi restart.h5 [keyword arguments]"
  CALL CollectiveStop(__STAMP__,&
    'ERROR - Not an parameter file (file-extension must be .ini) or restart file (*.h5): '//TRIM(filename))
END IF
INQUIRE(FILE=TRIM(filename), EXIST=file_exists)  
IF (.NOT.file_exists) THEN
  CALL CollectiveStop(__STAMP__,&
      "Ini file does not exist.")
END IF

SWRITE(UNIT_StdOut,*)'| Reading from parameter file from "',TRIM(filename),'":'
=======
INTEGER               :: stat,iniUnit,iExt,nLines,i
TYPE(Varying_String)  :: aStr,bStr
CHARACTER(LEN=255)    :: HelpStr
LOGICAL               :: firstWarn=.TRUE.,file_exists
CHARACTER(LEN=255),ALLOCATABLE :: FileContent(:)
CHARACTER(LEN=1)      :: tmpChar=''
!==================================================================================================================================
IF(MPIROOT)THEN
  ! Get name of ini file
  WRITE(UNIT_StdOut,*)'| Reading from file "',TRIM(filename),'":'
  INQUIRE(FILE=TRIM(filename), EXIST=file_exists)
  IF (.NOT.file_exists) THEN
    CALL Abort(__STAMP__,&
        "Ini file does not exist.")
  END IF
  ! Check if first argument is the ini-file
  iExt=INDEX(filename,'.',BACK = .TRUE.) ! Position of file extension
  IF(filename(iExt+1:iExt+3) .NE. 'ini') THEN
    WRITE(UNIT_StdOut,*) "Usage: flexi parameter.ini [restart.h5] [keyword arguments]"
    CALL Abort(__STAMP__,&
      'ERROR - Not an parameter file (file-extension must be .ini): '//TRIM(filename))
  END IF

  OPEN(NEWUNIT= iniUnit,        &
       FILE   = TRIM(filename), &
       STATUS = 'OLD',          &
       ACTION = 'READ',         &
       ACCESS = 'SEQUENTIAL',   &
       IOSTAT = stat)
  IF(stat.NE.0)THEN
    CALL abort(__STAMP__,&
      "Could not open ini file.")
  END IF

  ! parallel IO: ROOT reads file and sends it to all other procs
  nLines=0
  stat=0
  DO
    READ(iniunit,"(A)",IOSTAT=stat)tmpChar
    IF(stat.NE.0)EXIT
    nLines=nLines+1
  END DO
END IF
>>>>>>> 64243c0c

!broadcast number of lines, read and broadcast file content
#if MPI
CALL MPI_BCAST(nLines,1,MPI_INTEGER,0,MPI_COMM_WORLD,iError)
#endif
ALLOCATE(FileContent(nLines))

IF (MPIROOT) THEN
  !read file
  REWIND(iniUnit)
  READ(iniUnit,'(A)') FileContent
  CLOSE(iniUnit)
END IF
#if MPI
CALL MPI_BCAST(FileContent,LEN(FileContent)*nLines,MPI_CHARACTER,0,MPI_COMM_WORLD,iError)
#endif

! infinte loop. Exit at EOF
DO i=1,nLines
  !! Lower case
  CALL LowCase(FileContent(i),FileContent(i))
  ! read a line into 'aStr'
<<<<<<< HEAD
  CALL Get(iniUnit,aStr,iostat=stat)
  ! exit loop if EOF
  IF(IS_IOSTAT_END(stat)) EXIT 
  IF(.NOT.IS_IOSTAT_EOR(stat)) THEN
    CALL Abort(__STAMP__,&
       'Error during ini file read')
  END IF

=======
  aStr=Var_Str(FileContent(i))
>>>>>>> 64243c0c
  ! Remove comments with "!"
  CALL Split(aStr,bStr,"!")
  ! Remove comments with "#"
  CALL Split(bStr,aStr,"#")
  ! aStr may hold an option 

  ! Remove blanks
  aStr=Replace(aStr," ","",Every=.true.)
  ! Replace brackets
  aStr=Replace(aStr,"(/"," ",Every=.true.)
  aStr=Replace(aStr,"/)"," ",Every=.true.)
  ! Lower case
  HelpStr=CHAR(aStr)
  ! If something remaind, this should be an option
  IF (LEN_TRIM(HelpStr).GT.2) THEN
    ! read the option
    IF (.NOT.this%read_option(HelpStr)) THEN
      IF (firstWarn) THEN
        firstWarn=.FALSE.
        SWRITE(UNIT_StdOut,'(100("!"))')
        SWRITE(UNIT_StdOut, *) "WARNING: The following options are unknown!"
      END IF
      SWRITE(UNIT_StdOut,*) "   ", TRIM(HelpStr)
    END IF
  END IF
END DO
IF (.NOT.firstWarn) THEN
  SWRITE(UNIT_StdOut,'(100("!"))')
END IF
DEALLOCATE(FileContent)

! calculate the maximal string lenght of all option-names and option-values
this%maxNameLen  = 0
this%maxValueLen = 0
current => prms%firstLink
DO WHILE (associated(current))
  this%maxNameLen = MAX(this%maxNameLen, current%opt%GETNAMELEN())
  this%maxValueLen = MAX(this%maxValueLen, current%opt%GETVALUELEN())
  current => current%next
END DO

! check for colored output 
use_escape_codes = GETLOGICAL("ColoredOutput")
END SUBROUTINE read_options

!==================================================================================================================================
!> Parses one line of parameter file and sets the value of the specific option in the 'prms' linked list.
!> Therefore it iterate over all entries of the linked list and compares the names.
!==================================================================================================================================
FUNCTION read_option(this, line) result(found)
! MODULES
IMPLICIT NONE
!----------------------------------------------------------------------------------------------------------------------------------
! INPUT/OUTPUT VARIABLES
CLASS(Parameters),INTENT(IN) :: this  !< CLASS(Parameters)
CHARACTER(LEN=*),INTENT(IN)  :: line  !< line to be parsed
LOGICAL                      :: found !< marker if option found
!----------------------------------------------------------------------------------------------------------------------------------
! LOCAL VARIABLES 
CHARACTER(LEN=255)           :: name
CHARACTER(LEN=255)           :: rest
CLASS(link), POINTER         :: current
CLASS(OPTION),ALLOCATABLE    :: newopt
INTEGER                      :: i
!==================================================================================================================================
found = .FALSE.

! split at '='
i = index(line, '=')
IF (i==0) return
name = line(1:i-1)
rest = line(i+1:)

! iterate over all options and compare names
current => this%firstLink
DO WHILE (associated(current))
  ! compare name
  IF (current%opt%NAMEEQUALS(name)) THEN
    found = .TRUE.
    IF (current%opt%isSet) THEN
      IF (.NOT.(current%opt%multiple)) THEN
        ! option already set, but is not a multiple option 
        SWRITE(UNIT_StdOut,*) 'Option "', TRIM(name), '" is already set, but is not a multiple option!'
        STOP
      ELSE
        ! create new instance of multiple option
        ALLOCATE(newopt, source=current%opt)
        CALL newopt%parse(rest)
        newopt%isSet = .TRUE.
        ! insert option
        CALL insertOption(current, newopt)
        RETURN
      END IF
    END IF
    ! parse option
    IF(LEN_TRIM(rest).NE.0)THEN
      CALL current%opt%parse(rest)
      current%opt%isSet = .TRUE.
    ELSE
      CALL set_formatting("bright red")
      SWRITE(UNIT_StdOut,*) 'WARNING: Option "', TRIM(name), '" is specified in file but is empty!'
      CALL clear_formatting()
    END IF
    RETURN
  END IF
  current => current%next
END DO
END FUNCTION read_option

!==================================================================================================================================
!> Output all parameters, which are defined but NOT set in the parameter file. 
!==================================================================================================================================
SUBROUTINE IgnoredParameters() 
! MODULES
IMPLICIT NONE
!----------------------------------------------------------------------------------------------------------------------------------
! INPUT/OUTPUT VARIABLES
!----------------------------------------------------------------------------------------------------------------------------------
! LOCAL VARIABLES 
CLASS(link), POINTER :: current
!==================================================================================================================================
current => prms%firstLink
CALL set_formatting("bright red")
SWRITE(UNIT_StdOut,'(100("!"))')
SWRITE(UNIT_StdOut,'(A)') "WARNING: The following options are defined, but NOT set in parameter-file or readin:"
DO WHILE (associated(current))
  IF (.NOT.current%opt%isRemoved) THEN
    SWRITE(UNIT_StdOut,*) "   ", TRIM(current%opt%name)
  END IF
  current => current%next
END DO
SWRITE(UNIT_StdOut,'(100("!"))')
CALL clear_formatting()
END SUBROUTINE IgnoredParameters 

!==================================================================================================================================
!> Print a default parameter file. The command line argument --help prints it in the format, that is used for reading the parameter
!> file. With --markdown one can print a default parameter file in markdown format.
!> Also prints the descriptions of a single parameter or parameter sections, if name corresponds to one of them.
!==================================================================================================================================
SUBROUTINE PrintDefaultParameterFile(markdown,name)
! MODULES
USE MOD_StringTools ,ONLY: STRICMP
IMPLICIT NONE
!----------------------------------------------------------------------------------------------------------------------------------
! INPUT/OUTPUT VARIABLES
LOGICAL,INTENT(IN)   :: markdown  !< marker whether markdown format is used for output
CHARACTER(LEN=255)   :: name      !< for this parameter help is printed. If empty print all.
!----------------------------------------------------------------------------------------------------------------------------------
! LOCAL VARIABLES 
CLASS(link), POINTER   :: current
CLASS(OPTION), POINTER :: currentOpt
INTEGER                :: maxNameLen
INTEGER                :: maxValueLen
INTEGER                :: lineLen
INTEGER                :: spaceNameLen
INTEGER                :: spaceValueLen
INTEGER                :: mode
CHARACTER(LEN=255)     :: section = "-"
CHARACTER(LEN=255)     :: singlesection = ""
CHARACTER(LEN=255)     :: singleoption = ""
CHARACTER(LEN=20)      :: fmtLineLen
CHARACTER(LEN=20)      :: fmtName
CHARACTER(LEN=20)      :: fmtValue
CHARACTER(LEN=20)      :: fmtComment
CHARACTER(LEN=20)      :: fmtNamespace
CHARACTER(LEN=20)      :: fmtValuespace
INTEGER                :: i
CHARACTER(LEN=255)     :: intFromStringOutput
CHARACTER(LEN=255)     :: fmtIntFromStringLength
CHARACTER(LEN=255)     :: fmtStringIntFromString
!==================================================================================================================================


maxNameLen  = 0
maxValueLen = 0
current => prms%firstLink
! check if name is a section or a option
DO WHILE (associated(current))
  IF (STRICMP(current%opt%section,name)) THEN
    singlesection = TRIM(name)
    EXIT
  END IF
  IF (current%opt%NAMEEQUALS(name)) THEN
    singleoption = TRIM(name)
    singlesection = TRIM(current%opt%section)
    EXIT
  END IF
  current => current%next
END DO

! if name is not specified, the complete parameter files needs to be printed
IF ((.NOT.markdown).AND.(LEN_TRIM(name).EQ.0)) THEN
  SWRITE(UNIT_StdOut,'(A80)')  "!==============================================================================="
  SWRITE(UNIT_StdOut,'(A)')    "! Default Parameter File generated using 'flexi --help' "
  SWRITE(UNIT_StdOut,'(4A)')   "!   compiled at : ", __DATE__," ", __TIME__ 
  SWRITE(UNIT_StdOut,'(A80)')  "!==============================================================================="
END IF

mode = 1
IF (markdown) THEN
  mode = 2
  SWRITE(UNIT_StdOut,'(A)') "## Parameterfile"
  SWRITE(UNIT_StdOut,'(A)') ""
END IF

! Find longest parameter name and length of the standard values
current => prms%firstLink
DO WHILE (associated(current))
  maxNameLen = MAX(maxNameLen, current%opt%GETNAMELEN())
  maxValueLen = MAX(maxValueLen, current%opt%GETVALUELEN())
  current => current%next
END DO
lineLen = maxNameLen + maxValueLen + 4 + 50
spaceNameLen = maxNameLen - 9
spaceValueLen = maxValueLen - 10
WRITE(fmtLineLen,*) lineLen
WRITE(fmtName,*)    maxNameLen
WRITE(fmtValue,*)   maxValueLen
WRITE(fmtComment,*) 50
WRITE(fmtNamespace,*) spaceNameLen
WRITE(fmtValuespace,*) spaceValueLen
current => prms%firstLink
DO WHILE (associated(current))
  IF (STRICMP(current%opt%section,'RecordPoints')) THEN
    current => current%next
    CYCLE
  END IF
  IF ((LEN_TRIM(singlesection).EQ.0).OR.(STRICMP(singlesection,current%opt%section))) THEN
    IF (.NOT.STRICMP(section,current%opt%section)) THEN
      section = current%opt%section
      IF (markdown) THEN
        SWRITE(UNIT_StdOut,'('//fmtLineLen//'("-"))')
        SWRITE(UNIT_StdOut,'(A2,A,A2)')                                 "**",TRIM(section),"**"
        SWRITE(UNIT_StdOut,'('//fmtName//'("-")"--"A1)', ADVANCE='NO')  " "
        SWRITE(UNIT_StdOut,'('//fmtValue//'("-")A1)', ADVANCE='NO')     " "
        SWRITE(UNIT_StdOut,'('//fmtComment//'("-"))')
        SWRITE(UNIT_StdOut,'(A)', ADVANCE='NO')                         "**Variable**"
        SWRITE(UNIT_StdOut,'('//fmtNamespace//'(" "))', ADVANCE='NO') 
        SWRITE(UNIT_StdOut,'(A)', ADVANCE='NO')                         "**Default**"
        SWRITE(UNIT_StdOut,'('//fmtValuespace//'(" "))', ADVANCE='NO') 
        SWRITE(UNIT_StdOut,'(A)')                                       "**Description**"
        SWRITE(UNIT_StdOut,'(A80)')                                     ""
      ELSE
        SWRITE(UNIT_StdOut,'(A1,'//fmtLineLen//'("="))') "!"
        SWRITE(UNIT_StdOut,'(A2,A)') "! ", TRIM(section)
        SWRITE(UNIT_StdOut,'(A1,'//fmtLineLen//'("="))') "!"
      END IF
    END IF

    IF ((LEN_TRIM(singleoption).EQ.0).OR.(current%opt%NAMEEQUALS(singleoption))) THEN
      CALL current%opt%print(maxNameLen, maxValueLen,mode)
    END IF

    ! If help is called for a single IntFromStringOption, print the possible values of this parameter
    IF (current%opt%NAMEEQUALS(singleoption)) THEN
      currentOpt => current%opt
      SELECT TYPE(currentOpt)
      CLASS IS (IntFromStringOption)
        SWRITE(UNIT_StdOut,'(A)') 'Possible options for this parameter are:'
        WRITE(fmtIntFromStringLength,*) currentOpt%maxLength   ! The biggest lenght of a named option
        WRITE(fmtStringIntFromString,*) "(A"//TRIM(fmtIntFromStringLength)//",A,I0,A)"
        DO i=1,SIZE(currentOpt%strList)
          ! Output is in the format STRING (INTEGER)
          WRITE(intFromStringOutput,TRIM(fmtStringIntFromString)) TRIM(currentOpt%strList(i)), ' (', currentOpt%intList(i), ')'
          SWRITE(UNIT_StdOut,'(A)') TRIM(intFromStringOutput)
        END DO
      END SELECT
    END IF
 
    ! print ------ line at the end of a section in markdown mode
    IF (associated(current%next).AND.markdown) THEN 
      IF (.NOT.STRICMP(section,current%next%opt%section)) THEN
        SWRITE(UNIT_StdOut,'('//fmtLineLen//'("-"))')
        SWRITE(UNIT_StdOut,*) ''    
      END IF
    END IF
  END IF
  current => current%next
END DO
END SUBROUTINE

!==================================================================================================================================
!> Creates a new link to a option-object, 'next' is the following link in the linked list
!==================================================================================================================================
FUNCTION constructor_Link(opt, next)
! MODULES
IMPLICIT NONE
!----------------------------------------------------------------------------------------------------------------------------------
! INPUT/OUTPUT VARIABLES
CLASS(link),POINTER            :: constructor_Link  !< new link
CLASS(OPTION),INTENT(IN)       :: opt               !< option to be linked
CLASS(link),INTENT(IN),POINTER :: next              !< next link
!----------------------------------------------------------------------------------------------------------------------------------
! LOCAL VARIABLES 
!==================================================================================================================================
ALLOCATE(constructor_Link)
constructor_Link%next => next
ALLOCATE(constructor_Link%opt, SOURCE=opt)
END FUNCTION constructor_Link

!==================================================================================================================================
!> Count number of times a parameter is used within a file in case of multiple parameters. This only calls the internal
!> function countoption_ of the parameters class.
!==================================================================================================================================
FUNCTION CountOption(name) result(no)
! MODULES
USE MOD_Options
!----------------------------------------------------------------------------------------------------------------------------------
! INPUT / OUTPUT VARIABLES 
CHARACTER(LEN=*),INTENT(IN) :: name  !< parameter name
INTEGER                     :: no    !< number of parameters
!----------------------------------------------------------------------------------------------------------------------------------
! LOCAL VARIABLES
!==================================================================================================================================
no = prms%CountOption_(name)
END FUNCTION CountOption

!==================================================================================================================================
!> General routine to get an option. This routine is called from GETINT,GETREAL,GETLOGICAL,GETSTR to get the value a non-array
!> option. 
!==================================================================================================================================
SUBROUTINE GetGeneralOption(value, name, proposal)
USE MOD_Options
!----------------------------------------------------------------------------------------------------------------------------------
! INPUT / OUTPUT VARIABLES 
CHARACTER(LEN=*),INTENT(IN)          :: name     !< parameter name
CHARACTER(LEN=*),INTENT(IN),OPTIONAL :: proposal !< reference value
CLASS(*)                             :: value    !< parameter value 
!----------------------------------------------------------------------------------------------------------------------------------
! LOCAL VARIABLES
CLASS(link),POINTER   :: current
CLASS(Option),POINTER :: opt
CHARACTER(LEN=255)    :: proposal_loc
!==================================================================================================================================

! iterate over all options
current => prms%firstLink
DO WHILE (associated(current))
  ! if name matches option
  IF (current%opt%NAMEEQUALS(name).AND.(.NOT.current%opt%isRemoved)) THEN
    opt => current%opt
    ! if proposal is present and the option is not set due to the parameter file, then return the proposal
    IF ((PRESENT(proposal)).AND.(.NOT.opt%isSet)) THEN
      proposal_loc = TRIM(proposal)
      CALL opt%parse(proposal_loc)
    ELSE
      ! no proposal, no default and also not set in parameter file => abort
      IF ((.NOT.opt%hasDefault).AND.(.NOT.opt%isSet)) THEN
        CALL ABORT(__STAMP__, &
            "Required option '"//TRIM(name)//"' not set in parameter file and has no default value.")
        RETURN
      END IF
    END IF
    ! copy value from option to result variable
    SELECT TYPE (opt)
    CLASS IS (IntOption)
      SELECT TYPE(value)
      TYPE IS (INTEGER)
        value = opt%value
      END SELECT
    CLASS IS (RealOption)
      SELECT TYPE(value)
      TYPE IS (REAL)
        value = opt%value
      END SELECT
    CLASS IS (LogicalOption)
      SELECT TYPE(value)
      TYPE IS (LOGICAL)
        value = opt%value
      END SELECT
    CLASS IS (StringOption)
      SELECT TYPE(value)
      TYPE IS (STR255)
        value%chars = opt%value
      END SELECT
    END SELECT
    ! print option and value to stdout
    CALL opt%print(prms%maxNameLen, prms%maxValueLen, mode=0)
    ! remove the option from the linked list of all parameters
    current%opt%isRemoved = .TRUE.
    RETURN
  END IF 
  current => current%next
END DO
CALL ABORT(__STAMP__, &
    'Option "'//TRIM(name)//'" is not defined in any DefineParameters... routine '//&
    'or already read (use GET... routine only for multiple options more than once).')
END SUBROUTINE GetGeneralOption
    
!==================================================================================================================================
!> General routine to get an array option. This routine is called from GETINTARRAY,GETREALARRAY,GETLOGICALARRAY,GETSTRARRAY to get
!> the value an array option.
!==================================================================================================================================
SUBROUTINE GetGeneralArrayOption(value, name, no, proposal)
USE MOD_Options
!----------------------------------------------------------------------------------------------------------------------------------
! INPUT / OUTPUT VARIABLES 
CHARACTER(LEN=*),INTENT(IN)          :: name      !< parameter name
INTEGER,INTENT(IN)                   :: no        !< size of array
CHARACTER(LEN=*),INTENT(IN),OPTIONAL :: proposal  !< reference value
CLASS(*)                             :: value(no) !< parameter value 
!----------------------------------------------------------------------------------------------------------------------------------
! LOCAL VARIABLES
CLASS(link),POINTER   :: current
CLASS(Option),POINTER :: opt
CHARACTER(LEN=255)    :: proposal_loc
!INTEGER               :: i
!==================================================================================================================================

! iterate over all options
current => prms%firstLink
DO WHILE (associated(current))
  ! if name matches option
  IF (current%opt%NAMEEQUALS(name).AND.(.NOT.current%opt%isRemoved)) THEN
    opt => current%opt
    ! if proposal is present and the option is not set due to the parameter file, then return the proposal
    IF ((PRESENT(proposal)).AND.(.NOT.opt%isSet)) THEN
      proposal_loc = TRIM(proposal)
      CALL opt%parse(proposal_loc)
    ELSE
      ! no proposal, no default and also not set in parameter file => abort
      IF ((.NOT.opt%hasDefault).AND.(.NOT.opt%isSet)) THEN
        CALL ABORT(__STAMP__, &
            "Required option '"//TRIM(name)//"' not set in parameter file and has no default value.")
        RETURN
      END IF
    END IF
    ! copy value from option to result variable
    SELECT TYPE (opt)
    CLASS IS (IntArrayOption)
      IF (SIZE(opt%value).NE.no) CALL Abort(__STAMP__,"Array size of option '"//TRIM(name)//"' is not correct!")
      SELECT TYPE(value)
      TYPE IS (INTEGER)
        value = opt%value
      END SELECT
    CLASS IS (RealArrayOption)
      IF (SIZE(opt%value).NE.no) CALL Abort(__STAMP__,"Array size of option '"//TRIM(name)//"' is not correct!")
      SELECT TYPE(value)
      TYPE IS (REAL)
        value = opt%value
      END SELECT
    CLASS IS (LogicalArrayOption)
      IF (SIZE(opt%value).NE.no) CALL Abort(__STAMP__,"Array size of option '"//TRIM(name)//"' is not correct!")
      SELECT TYPE(value)
      TYPE IS (LOGICAL)
        value = opt%value
      END SELECT
    !CLASS IS (StringArrayOption)
      !IF (SIZE(opt%value).NE.no) CALL Abort(__STAMP__,"Array size of option '"//TRIM(name)//"' is not correct!")
      !SELECT TYPE(value)
      !TYPE IS (STR255)
        !DO i=1,no
          !value(i)%chars = opt%value(i)
        !END DO
      !END SELECT
    END SELECT
    ! print option and value to stdout
    CALL opt%print(prms%maxNameLen, prms%maxValueLen, mode=0)
    ! remove the option from the linked list of all parameters
    current%opt%isRemoved = .TRUE.
    RETURN
  END IF 
  current => current%next
END DO
CALL ABORT(__STAMP__, &
    'Option "'//TRIM(name)//'" is not defined in any DefineParameters... routine '//&
    'or already read (use GET... routine only for multiple options more than once).')
END SUBROUTINE GetGeneralArrayOption

!==================================================================================================================================
!> Get integer, where proposal is used as default value, if the option was not set in parameter file 
!==================================================================================================================================
FUNCTION GETINT(name, proposal) result(value)
!----------------------------------------------------------------------------------------------------------------------------------
! INPUT / OUTPUT VARIABLES 
CHARACTER(LEN=*),INTENT(IN) :: name              !< parameter name
CHARACTER(LEN=*),INTENT(IN),OPTIONAL :: proposal !< reference value 
INTEGER                     :: value             !< parameter value 
!==================================================================================================================================
value = -1
CALL GetGeneralOption(value, name, proposal)
END FUNCTION GETINT

!==================================================================================================================================
!> Get logical, where proposal is used as default value, if the option was not set in parameter file 
!==================================================================================================================================
FUNCTION GETLOGICAL(name, proposal) result(value)
! INPUT / OUTPUT VARIABLES 
CHARACTER(LEN=*),INTENT(IN) :: name              !< parameter name
CHARACTER(LEN=*),INTENT(IN),OPTIONAL :: proposal !< reference value 
LOGICAL                     :: value             !< parameter value 
!==================================================================================================================================
value = .FALSE.
CALL GetGeneralOption(value, name, proposal)
END FUNCTION GETLOGICAL

!==================================================================================================================================
!> Get real, where proposal is used as default value, if the option was not set in parameter file 
!==================================================================================================================================
FUNCTION GETREAL(name, proposal) result(value)
! INPUT / OUTPUT VARIABLES 
CHARACTER(LEN=*),INTENT(IN)          :: name     !< parameter name
CHARACTER(LEN=*),INTENT(IN),OPTIONAL :: proposal !< reference value 
REAL                                 :: value    !< parameter value 
!==================================================================================================================================
value = -1.0
CALL GetGeneralOption(value, name, proposal)
END FUNCTION GETREAL

!==================================================================================================================================
!> Get string, where proposal is used as default value, if the option was not set in parameter file 
!==================================================================================================================================
FUNCTION GETSTR(name, proposal) result(value)
! INPUT / OUTPUT VARIABLES 
CHARACTER(LEN=*),INTENT(IN)          :: name     !< parameter name
CHARACTER(LEN=*),INTENT(IN),OPTIONAL :: proposal !< reference value
CHARACTER(LEN=255)                   :: value    !< parameter value
! LOCAL VARIABLES
TYPE(STR255) :: tmp ! compiler bug workaround (gfortran 4.8.4)
!==================================================================================================================================
CALL GetGeneralOption(tmp, name, proposal)
value = tmp%chars
END FUNCTION GETSTR

!==================================================================================================================================
!> Get integer array, where proposal is used as default value, if the option was not set in parameter file 
!==================================================================================================================================
FUNCTION GETINTARRAY(name, no, proposal) result(value)
! INPUT / OUTPUT VARIABLES 
CHARACTER(LEN=*),INTENT(IN)          :: name      !< parameter name
INTEGER,INTENT(IN)                   :: no        !< size of array
CHARACTER(LEN=*),INTENT(IN),OPTIONAL :: proposal  !< reference value 
INTEGER                              :: value(no) !< array of integers
!==================================================================================================================================
value = -1
CALL GetGeneralArrayOption(value, name, no, proposal)
END FUNCTION GETINTARRAY

!==================================================================================================================================
!> Get logical array, where proposal is used as default value, if the option was not set in parameter file 
!==================================================================================================================================
FUNCTION GETLOGICALARRAY(name, no, proposal) result(value)
! INPUT / OUTPUT VARIABLES 
CHARACTER(LEN=*),INTENT(IN)          :: name      !< parameter name
INTEGER,INTENT(IN)                   :: no        !< size of array
CHARACTER(LEN=*),INTENT(IN),OPTIONAL :: proposal  !< reference value 
LOGICAL                              :: value(no) !< array of logicals
!==================================================================================================================================
value = .FALSE.
CALL GetGeneralArrayOption(value, name, no, proposal)
END FUNCTION GETLOGICALARRAY

!==================================================================================================================================
!> Get real array, where proposal is used as default value, if the option was not set in parameter file 
!==================================================================================================================================
FUNCTION GETREALARRAY(name, no, proposal) RESULT(value)
! INPUT / OUTPUT VARIABLES 
CHARACTER(LEN=*),INTENT(IN)          :: name      !< parameter name
INTEGER,INTENT(IN)                   :: no        !< size of array
CHARACTER(LEN=*),INTENT(IN),OPTIONAL :: proposal  !< reference value 
REAL                                 :: value(no) !< array of reals
!==================================================================================================================================
value = -1.
CALL GetGeneralArrayOption(value, name, no, proposal)
END FUNCTION GETREALARRAY

!==================================================================================================================================
!> Get string array, where proposal is used as default value, if the option was not set in parameter file 
!==================================================================================================================================
FUNCTION GETSTRARRAY(name, no, proposal) result(value)
! INPUT / OUTPUT VARIABLES 
CHARACTER(LEN=*),INTENT(IN)          :: name      !< parameter name
INTEGER,INTENT(IN)                   :: no        !< size of array
CHARACTER(LEN=*),INTENT(IN),OPTIONAL :: proposal  !< reference value 
CHARACTER(LEN=255)                   :: value(no) !< array of strings
! LOCAL VARIABLES
TYPE(STR255) :: tmp(no) ! compiler bug workaround (gfortran 4.8.4)
INTEGER      :: i
!==================================================================================================================================
CALL GetGeneralArrayOption(tmp, name, no, proposal)
DO i = 1, no
  value(i)=tmp(i)%chars
END DO ! i = 1, no
END FUNCTION GETSTRARRAY

!==================================================================================================================================
!> Get string array, where proposal is used as default value, if the option was not set in parameter file 
!==================================================================================================================================
FUNCTION GETDESCRIPTION(name) result(description)
! INPUT / OUTPUT VARIABLES 
CHARACTER(LEN=*),INTENT(IN)          :: name        !< parameter name
CHARACTER(LEN=1000)                  :: description !< description
! LOCAL VARIABLES
CLASS(link),POINTER :: current
!==================================================================================================================================
! iterate over all options and compare names
current => prms%firstLink
DO WHILE (associated(current))
  IF (current%opt%NAMEEQUALS(name)) THEN
    description = current%opt%description
  END IF
  current => current%next
END DO
END FUNCTION GETDESCRIPTION

!==================================================================================================================================
!> GETINT for options with string values. Requires a map that provides the link between the 
!> possible integer values and the corresponding named values. This map is set using the addStrListEntry routine during 
!> parameter definition. If there is no named value to an option passed as int a warning is returned.
!==================================================================================================================================
FUNCTION GETINTFROMSTR(name) result(value)
USE MOD_StringTools ,ONLY: ISINT, STRICMP
! INPUT / OUTPUT VARIABLES 
CHARACTER(LEN=*),INTENT(IN)   :: name        !< parameter name
INTEGER                       :: value       !< return value
! LOCAL VARIABLES
CLASS(link),POINTER           :: current
CLASS(Option),POINTER         :: opt
INTEGER                       :: i
LOGICAL                       :: found
INTEGER                       :: listSize         ! current size of list
!==================================================================================================================================
! iterate over all options and compare names
current => prms%firstLink
DO WHILE (associated(current))
  IF (current%opt%NAMEEQUALS(name).AND.(.NOT.current%opt%isRemoved)) THEN
    opt => current%opt
    SELECT TYPE (opt)
    CLASS IS (IntFromStringOption)
      ! Set flag indicating the given option has an entry in the mapping
      opt%foundInList = .TRUE.
      ! Size of list with string-integer pairs
      listSize = SIZE(opt%strList) 
      ! Check if an integer has been specfied directly
      IF (ISINT(opt%value)) THEN
        READ(opt%value,*) value
        found=.FALSE.
        ! Check if the integer is present in the list of possible integers
        DO i=1,listSize
          IF (opt%intList(i).EQ.value)THEN
            found=.TRUE.
            opt%listIndex = i ! Store index of the mapping
            EXIT
          END IF
        END DO
        ! If it is not found, print a warning and set the flag to later use the correct output format
        IF(.NOT.found)THEN
          CALL PrintWarning("No named option for parameter " //TRIM(name)// " exists for this number, please ensure your input is correct.")
          opt%foundInList = .FALSE.
        END IF
        CALL opt%print(prms%maxNameLen, prms%maxValueLen, mode=0)
        ! remove the option from the linked list of all parameters
        current%opt%isRemoved = .TRUE.
        RETURN
      END IF
      ! If a string has been supplied, check if this string exists in the list and set it's integer representation according to the
      ! mapping
      DO i=1,listSize
        IF (STRICMP(opt%strList(i), opt%value)) THEN
          value = opt%intList(i)
          opt%listIndex = i ! Store index of the mapping
          CALL opt%print(prms%maxNameLen, prms%maxValueLen, mode=0)
          ! remove the option from the linked list of all parameters
          current%opt%isRemoved = .TRUE.
          RETURN
        END IF
      END DO
      CALL Abort(__STAMP__,&
          "Unknown value for option: "//TRIM(name))
    END SELECT
  END IF
  current => current%next
END DO
CALL Abort(__STAMP__,&
    "Unknown option: "//TRIM(name)//" or already read (use GET... routine only for multiple options more than once).")
END FUNCTION GETINTFROMSTR

!===================================================================================================================================
!> Add an entry to the mapping of string and integer values for the StringToInt option.
!===================================================================================================================================
SUBROUTINE addStrListEntry(name,string_in,int_in) 
USE MOD_Globals,     ONLY: abort
IMPLICIT NONE
! INPUT / OUTPUT VARIABLES 
CHARACTER(LEN=*),INTENT(IN)    :: name      !< parameter name
CHARACTER(LEN=*),INTENT(IN)    :: string_in !< (IN) string used for the option value
INTEGER         ,INTENT(IN)    :: int_in    !< (IN) integer used internally for the option value
!-----------------------------------------------------------------------------------------------------------------------------------
! LOCAL VARIABLES
CLASS(link), POINTER           :: current
CLASS(OPTION),POINTER          :: opt
INTEGER                        :: listSize         ! current size of list
CHARACTER(LEN=255),ALLOCATABLE :: strListTmp(:)    ! temporary string list
INTEGER           ,ALLOCATABLE :: intListTmp(:)    ! temporary integer list
!===================================================================================================================================
! iterate over all options and compare names
current => prms%firstLink
DO WHILE (associated(current))
  IF (current%opt%NAMEEQUALS(name)) THEN
    opt => current%opt
    SELECT TYPE (opt)
    CLASS IS (IntFromStringOption)
      ! Check if the arrays containing the string and integer values are already allocated
      IF (.NOT.(ALLOCATED(opt%strList))) THEN
        ! This is the first call to addEntry, allocate the arrays with dimension one
        ALLOCATE(opt%strList(1))
        ALLOCATE(opt%intList(1))
        ! Store the values in the lists
        opt%strList(1) = TRIM(string_in)
        opt%intList(1) = int_in
        ! Save biggest length of string entry
        opt%maxLength = LEN_TRIM(string_in)+4+INT(LOG10(REAL(int_in)))
      ELSE
        ! Subsequent call to addEntry, re-allocate the lists with one additional entry
        listSize = SIZE(opt%strList)    ! opt size of the list
        ! store opt values in temporary arrays
        ALLOCATE(strListTmp(listSize))
        ALLOCATE(intListTmp(listSize))
        strListTmp = opt%strList
        intListTmp = opt%intList
        ! Deallocate and re-allocate the list arrays
        SDEALLOCATE(opt%strList)
        SDEALLOCATE(opt%intList)
        ALLOCATE(opt%strList(listSize+1))
        ALLOCATE(opt%intList(listSize+1))
        ! Re-write the old values
        opt%strList(1:listSize) = strListTmp
        opt%intList(1:listSize) = intListTmp
        ! Deallocate temp arrays
        SDEALLOCATE(strListTmp)
        SDEALLOCATE(intListTmp)
        ! Now save the actual new entry in the list
        opt%strList(listSize+1) = TRIM(string_in)
        opt%intList(listSize+1) = int_in
        ! Save biggest length of string entry
        opt%maxLength = MAX(opt%maxLength,LEN_TRIM(string_in)+4+INT(LOG10(REAL(int_in))))
      END IF
      RETURN
    CLASS DEFAULT
      CALL Abort(__STAMP__,&
        "Option is not of type IntFromString: "//TRIM(name))
    END SELECT
  END IF
  current => current%next
END DO
CALL Abort(__STAMP__,&
    "Option not yet set: "//TRIM(name))

END SUBROUTINE addStrListEntry

SUBROUTINE ExtractParameterFile(filename,prmfile,userblockFound) 
! MODULES
USE MOD_StringTools ,ONLY: STRICMP
IMPLICIT NONE
!----------------------------------------------------------------------------------------------------------------------------------
! INPUT/OUTPUT VARIABLES
CHARACTER(LEN=255),INTENT(IN) :: filename !< name of file to be read
CHARACTER(LEN=*),INTENT(IN)   :: prmfile  !< name of file to be written
LOGICAL,INTENT(OUT)           :: userblockFound
!----------------------------------------------------------------------------------------------------------------------------------
! LOCAL VARIABLES 
INTEGER               :: stat,iniUnit,fileUnit
TYPE(Varying_String)  :: aStr
CHARACTER(LEN=3)      :: tmp
LOGICAL               :: file_exists,iniFound
!==================================================================================================================================

IF (MPIRoot) THEN
  INQUIRE(FILE=TRIM(filename), EXIST=file_exists)  
  IF (.NOT.file_exists) THEN
    CALL CollectiveStop(__STAMP__,&
        "File '"//TRIM(filename)//"' does not exist.")
  END IF

  SWRITE(UNIT_StdOut,*)'| Extract parameter file from "',TRIM(filename),'" to "',TRIM(prmfile),'"'

  ! Open parameter file for reading
  fileUnit= 100 !GETFREEUNIT()
  OPEN(UNIT=fileUnit,FILE=TRIM(filename),STATUS='OLD',ACTION='READ',ACCESS='SEQUENTIAL',IOSTAT=stat)
  IF(stat.NE.0) THEN
    CALL Abort(__STAMP__,&
        "Could not open '"//TRIM(filename)//"'")
  END IF

  iniUnit= 101 !GETFREEUNIT()
  OPEN(UNIT=iniUnit,FILE=TRIM(prmfile),STATUS='UNKNOWN',ACTION='WRITE',ACCESS='SEQUENTIAL',IOSTAT=stat)
  IF(stat.NE.0) THEN
    CALL Abort(__STAMP__,&
        "Could not open '"//TRIM(prmfile)//"'")
  END IF

  iniFound = .FALSE.
  userblockFound = .FALSE.
  ! infinte loop. Exit at EOF
  DO
    ! read a line into 'aStr'
    CALL Get(fileUnit,aStr,iostat=stat)
    ! exit loop if EOF
    IF(IS_IOSTAT_END(stat)) EXIT 
    IF(.NOT.IS_IOSTAT_EOR(stat)) THEN
      CALL Abort(__STAMP__,&
          'Error during ini file read')
    END IF
    ! check if file starts "{[(" and therewith has a userblock
    IF (.NOT.userblockFound) THEN
      tmp = CHAR(extract(aStr,1,3))
      userblockFound = STRICMP(tmp,"{[(")
    END IF
    IF (.NOT.userblockFound) THEN
      SWRITE(*,*) "No Userblock found!"
      EXIT
    END IF

    ! search for begin of inifile
    IF (STRICMP(CHAR(aStr),"{[( INIFILE )]}")) THEN
      iniFound = .TRUE.
      CYCLE
    END IF
    IF (.NOT.iniFound) THEN
      ! if not found cycle (other userblock stuff)
      CYCLE
    ELSE
      ! if found and string starts with {[(, than this is the beginning of another userblock entry
      ! => finish reading of inifile
      tmp = CHAR(extract(aStr,1,3))
      IF (STRICMP(tmp, "{[(")) THEN
        EXIT
      END IF
    END IF
    WRITE(iniUnit,'(A)') CHAR(aStr)
  END DO

  CLOSE(fileUnit)
  CLOSE(iniUnit)
END IF
CALL MPI_BCAST(userblockFound,1,MPI_LOGICAL,0,MPI_COMM_WORLD,iError)

END SUBROUTINE ExtractParameterFile


!===================================================================================================================================
!> Clear parameters list 'prms'.
!===================================================================================================================================
SUBROUTINE FinalizeParameters() 
! LOCAL VARIABLES
CLASS(link), POINTER         :: current, tmp
!===================================================================================================================================

if(associated(prms%firstlink))then
  current => prms%firstLink
  DO WHILE (associated(current%next))
    DEALLOCATE(current%opt)
    NULLIFY(current%opt)
    tmp => current%next
    DEALLOCATE(current)
    NULLIFY(current)
    current => tmp
  END DO
end if
prms%firstLink => null()
prms%lastLink  => null()
END SUBROUTINE FinalizeParameters

END MODULE MOD_ReadInTools<|MERGE_RESOLUTION|>--- conflicted
+++ resolved
@@ -464,36 +464,15 @@
 !----------------------------------------------------------------------------------------------------------------------------------
 ! LOCAL VARIABLES 
 CLASS(link), POINTER  :: current
-<<<<<<< HEAD
-INTEGER               :: stat,iniUnit
-TYPE(Varying_String)  :: aStr,bStr
-CHARACTER(LEN=255)    :: HelpStr
-LOGICAL               :: firstWarn=.TRUE.,file_exists
-!==================================================================================================================================
-CALL this%CreateLogicalOption('ColoredOutput','Colorize stdout, included for compatibility with FLEXI', '.TRUE.')
-
-! Check if first argument is the ini-file 
-IF(.NOT.(STRICMP(GetFileExtension(filename),'ini'))) THEN
-  SWRITE(*,*) "Usage: flexi parameter.ini [restart.h5] [keyword arguments]"
-  SWRITE(*,*) "   or: flexi restart.h5 [keyword arguments]"
-  CALL CollectiveStop(__STAMP__,&
-    'ERROR - Not an parameter file (file-extension must be .ini) or restart file (*.h5): '//TRIM(filename))
-END IF
-INQUIRE(FILE=TRIM(filename), EXIST=file_exists)  
-IF (.NOT.file_exists) THEN
-  CALL CollectiveStop(__STAMP__,&
-      "Ini file does not exist.")
-END IF
-
-SWRITE(UNIT_StdOut,*)'| Reading from parameter file from "',TRIM(filename),'":'
-=======
-INTEGER               :: stat,iniUnit,iExt,nLines,i
+INTEGER               :: stat,iniUnit,nLines,i
 TYPE(Varying_String)  :: aStr,bStr
 CHARACTER(LEN=255)    :: HelpStr
 LOGICAL               :: firstWarn=.TRUE.,file_exists
 CHARACTER(LEN=255),ALLOCATABLE :: FileContent(:)
 CHARACTER(LEN=1)      :: tmpChar=''
 !==================================================================================================================================
+CALL this%CreateLogicalOption('ColoredOutput','Colorize stdout, included for compatibility with FLEXI', '.TRUE.')
+
 IF(MPIROOT)THEN
   ! Get name of ini file
   WRITE(UNIT_StdOut,*)'| Reading from file "',TRIM(filename),'":'
@@ -502,12 +481,12 @@
     CALL Abort(__STAMP__,&
         "Ini file does not exist.")
   END IF
-  ! Check if first argument is the ini-file
-  iExt=INDEX(filename,'.',BACK = .TRUE.) ! Position of file extension
-  IF(filename(iExt+1:iExt+3) .NE. 'ini') THEN
-    WRITE(UNIT_StdOut,*) "Usage: flexi parameter.ini [restart.h5] [keyword arguments]"
-    CALL Abort(__STAMP__,&
-      'ERROR - Not an parameter file (file-extension must be .ini): '//TRIM(filename))
+  ! Check if first argument is the ini-file 
+  IF(.NOT.(STRICMP(GetFileExtension(filename),'ini'))) THEN
+    SWRITE(*,*) "Usage: flexi parameter.ini [restart.h5] [keyword arguments]"
+    SWRITE(*,*) "   or: flexi restart.h5 [keyword arguments]"
+    CALL CollectiveStop(__STAMP__,&
+      'ERROR - Not an parameter file (file-extension must be .ini) or restart file (*.h5): '//TRIM(filename))
   END IF
 
   OPEN(NEWUNIT= iniUnit,        &
@@ -530,7 +509,6 @@
     nLines=nLines+1
   END DO
 END IF
->>>>>>> 64243c0c
 
 !broadcast number of lines, read and broadcast file content
 #if MPI
@@ -553,18 +531,7 @@
   !! Lower case
   CALL LowCase(FileContent(i),FileContent(i))
   ! read a line into 'aStr'
-<<<<<<< HEAD
-  CALL Get(iniUnit,aStr,iostat=stat)
-  ! exit loop if EOF
-  IF(IS_IOSTAT_END(stat)) EXIT 
-  IF(.NOT.IS_IOSTAT_EOR(stat)) THEN
-    CALL Abort(__STAMP__,&
-       'Error during ini file read')
-  END IF
-
-=======
   aStr=Var_Str(FileContent(i))
->>>>>>> 64243c0c
   ! Remove comments with "!"
   CALL Split(aStr,bStr,"!")
   ! Remove comments with "#"

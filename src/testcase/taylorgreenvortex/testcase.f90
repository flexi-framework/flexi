--- conflicted
+++ resolved
@@ -89,16 +89,11 @@
 CALL prms%SetSection("Testcase")
 CALL prms%CreateIntOption('nWriteStats',      "Write testcase statistics to file at every n-th AnalyzeTestcase step.", '100')
 CALL prms%CreateIntOption('nAnalyzeTestCase', "Call testcase specific analysis routines every n-th timestep. "//&
-<<<<<<< HEAD
-                                              "(Note: always called at global analyze level)"                   , '10')
-CALL prms%CreateRealOption('MachNumber'     , "Mach number", '0.1')
-=======
                                               "(Note: always called at global analyze level)"                         , '10')
 CALL prms%CreateRealOption('MachNumber',      "Reference Mach number for TGV testcase", '0.1')
 CALL prms%CreateLogicalOption('IniConstDens', "True:  Initial Density     field is constant, Temperature entails fluctuations.\n&
                                               &False: Initial Temperature field is constant, Density     entails fluctuations." &
                                               ,'T')
->>>>>>> 84fe2299
 END SUBROUTINE DefineParametersTestcase
 
 
@@ -108,11 +103,6 @@
 SUBROUTINE InitTestcase()
 ! MODULES
 USE MOD_Globals
-<<<<<<< HEAD
-USE MOD_ReadInTools,    ONLY: GETINT,GETREAL
-USE MOD_Output_Vars,    ONLY: ProjectName
-=======
->>>>>>> 84fe2299
 USE MOD_TestCase_Vars
 USE MOD_ReadInTools,    ONLY: GETINT,GETREAL,GETLOGICAL
 USE MOD_Output_Vars,    ONLY: ProjectName
@@ -133,12 +123,6 @@
 SWRITE(UNIT_stdOut,'(132("-"))')
 SWRITE(UNIT_stdOut,'(A)') ' INIT TESTCASE TAYLOR-GREEN VORTEX...'
 
-<<<<<<< HEAD
-! Set Mach number of TGV
-MachNumber = GETREAL('MachNumber','0.1')
-
-=======
->>>>>>> 84fe2299
 ! Length of Buffer for TGV output
 nWriteStats      = GETINT( 'nWriteStats')
 nAnalyzeTestCase = GETINT( 'nAnalyzeTestCase')
@@ -222,22 +206,10 @@
 !==================================================================================================================================
 SUBROUTINE ExactFuncTestcase(tIn,x,Resu,Resu_t,Resu_tt)
 ! MODULES
-<<<<<<< HEAD
-USE MOD_Globals,      ONLY: Abort
-USE MOD_EOS_Vars,     ONLY: kappa
-USE MOD_EOS,          ONLY: PrimToCons
-USE MOD_TestCase_Vars,ONLY: MachNumber
-USE MOD_EOS_Vars     ,ONLY: R
-#if PP_VISC == 1
-USE MOD_EOS_Vars     ,ONLY: Tref
-USE MOD_EOS_Vars,     ONLY: ExpoSuth,Tref,Ts,cSuth
-#endif
-=======
 USE MOD_Globals
 USE MOD_EOS,           ONLY: PrimToCons
 USE MOD_EOS_Vars,      ONLY: R
 USE MOD_Testcase_Vars, ONLY: rho0,U0,p0,T0,IniConstDens
->>>>>>> 84fe2299
 IMPLICIT NONE
 !----------------------------------------------------------------------------------------------------------------------------------
 ! INPUT/OUTPUT VARIABLES
@@ -250,26 +222,6 @@
 ! LOCAL VARIABLES
 REAL            :: prim(PP_nVarPrim)
 !==================================================================================================================================
-<<<<<<< HEAD
-A  = 1.           ! magnitude of speed
-Ms = MachNumber  ! maximum Mach number
-
-prim(1)=1.
-prim(2)= A*SIN(x(1))*COS(x(2))*COS(x(3))
-prim(3)=-A*COS(x(1))*SIN(x(2))*COS(x(3))
-prim(4)=0.
-prim(5)=(A/Ms*A/Ms/Kappa*prim(1))  ! scaling to get Ms
-prim(6)= prim(5)/prim(1) / R       ! T does not matter for prim to cons
-prim(5)=prim(5)+1./16.*A*A*prim(1)*(COS(2*x(1))*COS(2.*x(3)) + 2.*COS(2.*x(2)) +2.*COS(2.*x(1)) +COS(2*x(2))*COS(2.*x(3)))
-
-#if PP_VISC == 1
-! Adjust the Sutherland temperature Ts
-Tref = 1.0/prim(6)  ! Tref = 1/Tref
-Ts   = 0.4042
-cSuth   = Ts**ExpoSuth*(1+Ts)/(2*Ts*Ts)
-prim(1) = prim(5) /R/ prim(6)
-#endif
-=======
 ! Initial velocity and pressure with reference quantities:
 !   -U0,rho0 parameters set to unity in Testcase_Vars
 !   -T0,  p0 precomputed in InitTestcase based on U0, rho0 and user-specified Ma0
@@ -290,7 +242,6 @@
   prim(DENS) = prim(PRES)/(prim(TEMP)*R)
 END IF
 
->>>>>>> 84fe2299
 CALL PrimToCons(prim,Resu)
 
 Resu_t =0.
@@ -394,42 +345,6 @@
 ! 6. Normalize
 ! 7. Write to File
 
-<<<<<<< HEAD
-DO ii=1,nElems
-#if FV_ENABLED == 1
-  IF(FV_Elems(ii).EQ.1) THEN  !FV element
-#if PARABOLIC
-    ! Project the central FV gradients to DG with PP_MAX
-    CALL ChangeBasis3D(3, PP_N, NAnalyze, FV_Vdm_NAnalyze, gradUxi_central(  LIFT_VELV,:,:,:,ii), GradVelx)
-    CALL ChangeBasis3D(3, PP_N, NAnalyze, FV_Vdm_NAnalyze, gradUeta_central( LIFT_VELV,:,:,:,ii), GradVely)
-    CALL ChangeBasis3D(3, PP_N, NAnalyze, FV_Vdm_NAnalyze, gradUzeta_central(LIFT_VELV,:,:,:,ii), GradVelz)
-#endif /*PARABOLIC*/
-    ! Interpolate the solution to the analyze grid
-    CALL ChangeBasis3D(PP_nVar, PP_N, NAnalyze, FV_Vdm_NAnalyze, U(1:PP_nVar,:,:,:,ii), U_NAnalyze(1:PP_nVar,:,:,:))
-  ELSE
-#endif /*FV_ENABLED*/
-#if PARABOLIC
-    !Interpolate the gradient of the velocity to the analyze grid
-    CALL ChangeBasis3D(3, PP_N, NAnalyze, Vdm_GaussN_NAnalyze, GradUx(LIFT_VELV,:,:,:,ii), GradVelx)
-    CALL ChangeBasis3D(3, PP_N, NAnalyze, Vdm_GaussN_NAnalyze, GradUy(LIFT_VELV,:,:,:,ii), GradVely)
-    CALL ChangeBasis3D(3, PP_N, NAnalyze, Vdm_GaussN_NAnalyze, GradUz(LIFT_VELV,:,:,:,ii), GradVelz)
-#endif /*PARABOLIC*/
-    !Interpolate the solution to the analyze grid
-    CALL ChangeBasis3D(PP_nVar, PP_N, NAnalyze, Vdm_GaussN_NAnalyze, U(1:PP_nVar,:,:,:,ii), U_NAnalyze(1:PP_nVar,:,:,:))
-#if FV_ENABLED == 1
-  END IF
-#endif /*FV_ENABLED*/
-  !Interpolate the jacobian to the analyze grid
-  sJ_N(1,:,:,:) = sJ(:,:,:,ii,0)
-  CALL ChangeBasis3D(1, PP_N, NAnalyze, Vdm_GaussN_NAnalyze, sJ_N(1:1,0:PP_N,0:PP_N,0:PP_N), sJ_NAnalyze(1:1,:,:,:))
-
-  DO k=0,NAnalyze
-    DO j=0,NAnalyze
-      DO i=0,NAnalyze
-        ! compute primitive gradients (of u,v,w) at each GP
-        Vel(1:3)=U_NAnalyze(MOMV,i,j,k)/U_NAnalyze(DENS,i,j,k)
-=======
-
 !----------------------------------------------------------------------------------------------------------------------------------
 ! 1. Nullify Quantities
 !----------------------------------------------------------------------------------------------------------------------------------
@@ -447,7 +362,6 @@
   IF(FV_Elems(iElem).EQ.1) THEN  ! FV element
     ! Interpolate the solution to the analyze grid
     CALL ChangeBasis3D(PP_nVar, PP_N, NAnalyze, FV_Vdm_NAnalyze, U(:,:,:,:,iElem),  U_NAnalyze)
->>>>>>> 84fe2299
 #if PARABOLIC
     ! Project the central FV gradients to DG on analyze grid
     CALL ChangeBasis3D(3, PP_N, NAnalyze, FV_Vdm_NAnalyze,   gradUxi_central(LIFT_VELV,:,:,:,iElem), GradVelx)

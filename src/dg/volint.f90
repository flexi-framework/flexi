!=================================================================================================================================
! Copyright (c) 2010-2017 Prof. Claus-Dieter Munz
! Copyright (c) 2016-2017 Gregor Gassner (github.com/project-fluxo/fluxo)
! Copyright (c) 2016-2017 Florian Hindenlang (github.com/project-fluxo/fluxo)
! Copyright (c) 2016-2017 Andrew Winters (github.com/project-fluxo/fluxo)
! This file is part of FLEXI, a high-order accurate framework for numerically solving PDEs with discontinuous Galerkin methods.
! For more information see https://www.flexi-project.org and https://nrg.iag.uni-stuttgart.de/
!
! FLEXI is free software: you can redistribute it and/or modify it under the terms of the GNU General Public License
! as published by the Free Software Foundation, either version 3 of the License, or (at your option) any later version.
!
! FLEXI is distributed in the hope that it will be useful, but WITHOUT ANY WARRANTY; without even the implied warranty
! of MERCHANTABILITY or FITNESS FOR A PARTICULAR PURPOSE. See the GNU General Public License v3.0 for more details.
!
! You should have received a copy of the GNU General Public License along with FLEXI. If not, see <http://www.gnu.org/licenses/>.
!=================================================================================================================================
#include "flexi.h"

!==================================================================================================================================
!>\brief Computes the DGSEM volume integral
!> The volume integral is computed via the weak form of the DG method
!> Computes the volume integral contribution based on U and updates Ut
!> Volume integral is split into integral of advection and diffusion part
!==================================================================================================================================
#include "flexi.h"
MODULE MOD_VolInt
!----------------------------------------------------------------------------------------------------------------------------------
! MODULES
IMPLICIT NONE
PRIVATE
!----------------------------------------------------------------------------------------------------------------------------------
INTERFACE VolInt
#ifndef SPLIT_DG
  MODULE PROCEDURE VolInt_weakForm
#else
  MODULE PROCEDURE VolInt_splitForm
#endif /*SPLIT_DG*/
END INTERFACE

#if  PARABOLIC && !VOLINT_VISC
INTERFACE VolInt_Visc
  MODULE PROCEDURE VolInt_weakForm_Visc
END INTERFACE
#endif


PUBLIC::VolInt
#if  PARABOLIC && !VOLINT_VISC
PUBLIC::VolInt_Visc
#endif
!==================================================================================================================================
CONTAINS

#if PARABOLIC && !VOLINT_VISC
!==================================================================================================================================
!> Computes the viscous part volume integral of the weak DG form according to Kopriva
!> Attention 1: 1/J(i,j,k) is not yet accounted for
!> Attention 2: input Ut is NOT overwritten, but instead added to the volume flux derivatives
!==================================================================================================================================
SUBROUTINE VolInt_weakForm_Visc(Ut)
!----------------------------------------------------------------------------------------------------------------------------------
! MODULES
USE MOD_PreProc
USE MOD_DG_Vars      ,ONLY: D_hat_T,nDOFElem,UPrim
USE MOD_Mesh_Vars    ,ONLY: Metrics_fTilde,Metrics_gTilde,Metrics_hTilde,nElems
USE MOD_Flux         ,ONLY: EvalDiffFlux3D  ! computes volume fluxes in local coordinates
USE MOD_Lifting_Vars ,ONLY: gradUx,gradUy,gradUz
#if FV_ENABLED
USE MOD_FV_Vars      ,ONLY: FV_Elems
#endif
IMPLICIT NONE
!----------------------------------------------------------------------------------------------------------------------------------
! INPUT/OUTPUT VARIABLES
REAL,INTENT(INOUT) :: Ut(PP_nVar,0:PP_N,0:PP_N,0:PP_NZ,1:nElems) !< Time derivative of the volume integral (viscous part)
!----------------------------------------------------------------------------------------------------------------------------------
! LOCAL VARIABLES
INTEGER            :: i,j,k,l,iElem
REAL,DIMENSION(PP_nVar,0:PP_N,0:PP_N,0:PP_NZ) :: f,g,h     !< Volume viscous fluxes at GP
!==================================================================================================================================
! Diffusive part
DO iElem=1,nElems
#if FV_ENABLED
  IF (FV_Elems(iElem).EQ.1) CYCLE ! FV Elem
#endif
  CALL EvalDiffFlux3D( UPrim(:,:,:,:,iElem),&
                      gradUx(:,:,:,:,iElem),&
                      gradUy(:,:,:,:,iElem),&
                      gradUz(:,:,:,:,iElem),&
                      f,g,h,iElem)

  CALL VolInt_Metrics(nDOFElem,f,g,h,Metrics_fTilde(:,:,:,:,iElem,0),&
                                     Metrics_gTilde(:,:,:,:,iElem,0),&
                                     Metrics_hTilde(:,:,:,:,iElem,0))

  DO k=0,PP_NZ; DO j=0,PP_N; DO i=0,PP_N
    DO l=0,PP_N
      ! Update the time derivative with the spatial derivatives of the transformed fluxes
      Ut(:,i,j,k,iElem) = Ut(:,i,j,k,iElem) + D_Hat_T(l,i)*f(:,l,j,k) + &
#if PP_dim==3
                                              D_Hat_T(l,k)*h(:,i,j,l) + &
#endif
                                              D_Hat_T(l,j)*g(:,i,l,k)
    END DO ! l
  END DO; END DO; END DO !i,j,k
END DO ! iElem
END SUBROUTINE VolInt_weakForm_Visc
#endif /*PARABOLIC && !VOLINT_VISC*/


!==================================================================================================================================
!> Computes the advection and viscous part volume integral of the weak DG form according to Kopriva
!> Attention 1: 1/J(i,j,k) is not yet accounted for
!> Attention 2: input Ut is overwritten with the volume flux derivatives
!==================================================================================================================================
#ifndef SPLIT_DG
SUBROUTINE VolInt_weakForm(Ut)
!----------------------------------------------------------------------------------------------------------------------------------
! MODULES
USE MOD_PreProc
USE MOD_DG_Vars      ,ONLY: D_hat_T,nDOFElem,UPrim,U
USE MOD_Mesh_Vars    ,ONLY: Metrics_fTilde,Metrics_gTilde,Metrics_hTilde,nElems
USE MOD_Flux         ,ONLY: EvalFlux3D      ! computes volume fluxes in local coordinates
#if VOLINT_VISC
USE MOD_Flux         ,ONLY: EvalDiffFlux3D  ! computes volume fluxes in local coordinates
USE MOD_Lifting_Vars ,ONLY: gradUx,gradUy,gradUz
#endif
#if FV_ENABLED
USE MOD_FV_Vars      ,ONLY: FV_Elems
#endif
IMPLICIT NONE
!----------------------------------------------------------------------------------------------------------------------------------
! INPUT/OUTPUT VARIABLES
REAL,INTENT(OUT)   :: Ut(PP_nVar,0:PP_N,0:PP_N,0:PP_NZ,1:nElems) !< Time derivative of the volume integral (viscous part)
!----------------------------------------------------------------------------------------------------------------------------------
! LOCAL VARIABLES
INTEGER            :: i,j,k,l,iElem
REAL,DIMENSION(PP_nVar,0:PP_N,0:PP_N,0:PP_NZ) :: f,g,h     !< Volume advective fluxes at GP
#if VOLINT_VISC
REAL,DIMENSION(PP_nVar,0:PP_N,0:PP_N,0:PP_NZ) :: fv,gv,hv  !< Volume viscous fluxes at GP
#endif
!==================================================================================================================================
! Diffusive part
DO iElem=1,nElems
#if FV_ENABLED
  IF (FV_Elems(iElem).EQ.1) CYCLE ! FV Elem
#endif
  ! Cut out the local DG solution for a grid cell iElem and all Gauss points from the global field
  ! Compute for all Gauss point values the Cartesian flux components
  CALL EvalFlux3D(PP_N,U(:,:,:,:,iElem),UPrim(:,:,:,:,iElem),f,g,h)
#if VOLINT_VISC
  CALL EvalDiffFlux3D( UPrim(:,:,:,:,iElem),&
                      gradUx(:,:,:,:,iElem),&
                      gradUy(:,:,:,:,iElem),&
                      gradUz(:,:,:,:,iElem),&
                      fv,gv,hv,iElem)

  f=f+fv
  g=g+gv
#if PP_dim==3
  h=h+hv
#endif
#endif

  CALL VolInt_Metrics(nDOFElem,f,g,h,Metrics_fTilde(:,:,:,:,iElem,0),&
                                     Metrics_gTilde(:,:,:,:,iElem,0),&
                                     Metrics_hTilde(:,:,:,:,iElem,0))

  DO k=0,PP_NZ; DO j=0,PP_N; DO i=0,PP_N
      ! Update the time derivative with the spatial derivatives of the transformed fluxes
      Ut(:,i,j,k,iElem) =                     D_Hat_T(0,i)*f(:,0,j,k) + &
#if PP_dim==3
                                              D_Hat_T(0,k)*h(:,i,j,0) + &
#endif
                                              D_Hat_T(0,j)*g(:,i,0,k)
    DO l=1,PP_N
      ! Update the time derivative with the spatial derivatives of the transformed fluxes
      Ut(:,i,j,k,iElem) = Ut(:,i,j,k,iElem) + D_Hat_T(l,i)*f(:,l,j,k) + &
#if PP_dim==3
                                              D_Hat_T(l,k)*h(:,i,j,l) + &
#endif
                                              D_Hat_T(l,j)*g(:,i,l,k)
    END DO ! l
  END DO; END DO; END DO !i,j,k
END DO ! iElem
END SUBROUTINE VolInt_weakForm
#endif

#ifdef SPLIT_DG
!==================================================================================================================================
!> Computes the advection and viscous part volume integral in SplitDG formulation
!>
!> Attention 1: 1/J(i,j,k) is not yet accounted for
!> Attention 2: input Ut is overwritten with the volume flux derivatives
!> Attention 3: the factor of 2 in front of the derivative matrix entries is incorporated into the split fluxes!
!> Attention 4: This is the strong form of the DGSEM! Substracting the inner flux is incorporated into the used D matrix, which
!>              saves performance but only works for Gauss-Lobatto points. So no changes in the surface integral or fill flux
!>              routines are necessary. For Gauss-Lobatto points, these inner fluxes cancel exactly with the non-zero (consistent)
!>              fluxes at the outer points [-1,1] of the volume integral, which is why these inner fluxes never have to be actuallys
!>              computed.
!> Attention 5: For Gauss-Lobatto points, the matrix DVolSurf will always be equal to 0 on the main diagonal for the inner points
!>              and becomes 0 for the outer points at [-1,1] after considering the inner fluxes of the strong form (Attention 4).
!>              Thus, the (consistent) fluxes will always be multiplied by zero and we don't have to take them into account at all.
!>
!> For details on the derivation see Gassner, Gregor J., Andrew R. Winters, and David A. Kopriva.
!> "Split form nodal discontinuous Galerkin schemes with summation-by-parts property for the compressible Euler equations."
!> Journal of Computational Physics 327 (2016): 39-66.
!==================================================================================================================================
SUBROUTINE VolInt_splitForm(Ut)
!----------------------------------------------------------------------------------------------------------------------------------
! MODULES
USE MOD_PreProc
USE MOD_DG_Vars      ,ONLY: DVolSurf,UPrim,U
USE MOD_Mesh_Vars    ,ONLY: Metrics_fTilde,Metrics_gTilde,nElems
#if PP_dim==3 || VOLINT_VISC
USE MOD_Mesh_Vars    ,ONLY: Metrics_hTilde
#endif
#if VOLINT_VISC
USE MOD_DG_Vars      ,ONLY: D_Hat_T,nDOFElem
USE MOD_Flux         ,ONLY: EvalDiffFlux3D  ! computes volume fluxes in local coordinates
USE MOD_Lifting_Vars ,ONLY: gradUx,gradUy,gradUz
#endif
#if FV_ENABLED
USE MOD_FV_Vars      ,ONLY: FV_Elems
#endif
USE MOD_SplitFlux    ,ONLY:SplitDGVolume_pointer ! computes volume fluxes in split formulation
IMPLICIT NONE
!----------------------------------------------------------------------------------------------------------------------------------
! INPUT/OUTPUT VARIABLES
REAL,INTENT(OUT)   :: Ut(PP_nVar,0:PP_N,0:PP_N,0:PP_NZ,1:nElems) !< Time derivative of the volume integral (viscous part)
!----------------------------------------------------------------------------------------------------------------------------------
! LOCAL VARIABLES
INTEGER            :: i,j,k,l,iElem
REAL,DIMENSION(PP_nVar                     )  :: Flux         !< temp variable for split flux
#if VOLINT_VISC
REAL,DIMENSION(PP_nVar,0:PP_N,0:PP_N,0:PP_NZ) :: fv,gv,hv     !< Parabolic fluxes at GP
#endif /*VOLINT_VISC*/
!==================================================================================================================================
DO iElem=1,nElems
#if FV_ENABLED
  IF (FV_Elems(iElem).EQ.1) CYCLE ! FV Elem
#endif
#if VOLINT_VISC
  ! Diffusive fluxes, those will be treated just as in the non-split case
  CALL EvalDiffFlux3D( UPrim(:,:,:,:,iElem),&
                      gradUx(:,:,:,:,iElem),&
                      gradUy(:,:,:,:,iElem),&
                      gradUz(:,:,:,:,iElem),&
                      fv,gv,hv,iElem)

  CALL VolInt_Metrics(nDOFElem,fv,gv,hv,Metrics_fTilde(:,:,:,:,iElem,0),&
                                        Metrics_gTilde(:,:,:,:,iElem,0),&
                                        Metrics_hTilde(:,:,:,:,iElem,0))
#endif

<<<<<<< HEAD
! For split DG, the matrix DVolSurf will always be equal to 0 on the main diagonal. Thus, the (consistent) fluxes will always be
! multiplied by zero and we don't have to take them into account at all.
#if VOLINT_VISC
=======
#if PARABOLIC
>>>>>>> a6729a75
  DO k=0,PP_NZ; DO j=0,PP_N; DO i=0,PP_N
    ! Add the parabolic fluxes.
    ! Use those fluxes to avoid nullification of Ut.
    Ut(:,i,j,k,iElem) = D_Hat_T(i,i)*fv(:,i,j,k)   + &
                        D_Hat_T(j,j)*gv(:,i,j,k)   + &
#if PP_dim==3
                        D_Hat_T(k,k)*hv(:,i,j,k)
#else
                        0.
#endif /*PP_dim==3*/
  END DO; END DO; END DO !i,j,k
#else /*VOLINT_VISC*/
  ! We need to nullify the Ut array
  Ut(:,:,:,:,iElem) = 0.
#endif /*VOLINT_VISC*/


  DO k=0,PP_NZ; DO j=0,PP_N; DO i=0,PP_N
    DO l=i+1,PP_N
       ! compute split flux in x-direction
       CALL SplitDGVolume_pointer(U(:,i,j,k,iElem),UPrim(:,i,j,k,iElem), &
                                  U(:,l,j,k,iElem),UPrim(:,l,j,k,iElem), &
                                  Metrics_fTilde(:,i,j,k,iElem,0),Metrics_fTilde(:,l,j,k,iElem,0),Flux)
#if VOLINT_VISC
       ! add up time derivative
       Ut(:,i,j,k,iElem) = Ut(:,i,j,k,iElem) + DVolSurf(l,i)*Flux(:) + D_Hat_T(l,i)*fv(:,l,j,k)
       !symmetry
       Ut(:,l,j,k,iElem) = Ut(:,l,j,k,iElem) + DVolSurf(i,l)*Flux(:) + D_Hat_T(i,l)*fv(:,i,j,k)
#else
       ! add up time derivative
       Ut(:,i,j,k,iElem) = Ut(:,i,j,k,iElem) + DVolSurf(l,i)*Flux(:)
       !symmetry
       Ut(:,l,j,k,iElem) = Ut(:,l,j,k,iElem) + DVolSurf(i,l)*Flux(:)
#endif /*VOLINT_VISC*/
    END DO ! l

    DO l=j+1,PP_N
       ! compute split flux in y-direction
       CALL SplitDGVolume_pointer(U(:,i,j,k,iElem),UPrim(:,i,j,k,iElem), &
                                  U(:,i,l,k,iElem),UPrim(:,i,l,k,iElem), &
                                  Metrics_gTilde(:,i,j,k,iElem,0),Metrics_gTilde(:,i,l,k,iElem,0),Flux)
#if VOLINT_VISC
       ! add up time derivative
       Ut(:,i,j,k,iElem) = Ut(:,i,j,k,iElem) + DVolSurf(l,j)*Flux(:) + D_Hat_T(l,j)*gv(:,i,l,k)
       !symmetry
       Ut(:,i,l,k,iElem) = Ut(:,i,l,k,iElem) + DVolSurf(j,l)*Flux(:) + D_Hat_T(j,l)*gv(:,i,j,k)
#else
       ! add up time derivative
       Ut(:,i,j,k,iElem) = Ut(:,i,j,k,iElem) + DVolSurf(l,j)*Flux(:)
       !symmetry
       Ut(:,i,l,k,iElem) = Ut(:,i,l,k,iElem) + DVolSurf(j,l)*Flux(:)
#endif /*VOLINT_VISC*/
    END DO ! l

#if PP_dim==3
    DO l=k+1,PP_N
       ! compute split flux in z-direction
       CALL SplitDGVolume_pointer(U(:,i,j,k,iElem),UPrim(:,i,j,k,iElem), &
                                  U(:,i,j,l,iElem),UPrim(:,i,j,l,iElem), &
                                  Metrics_hTilde(:,i,j,k,iElem,0),Metrics_hTilde(:,i,j,l,iElem,0),Flux)
#if VOLINT_VISC
       ! add up time derivative
       Ut(:,i,j,k,iElem) = Ut(:,i,j,k,iElem) + DVolSurf(l,k)*Flux(:) + D_Hat_T(l,k)*hv(:,i,j,l)
       !symmetry
       Ut(:,i,j,l,iElem) = Ut(:,i,j,l,iElem) + DVolSurf(k,l)*Flux(:) + D_Hat_T(k,l)*hv(:,i,j,k)
#else
       ! add up time derivative
       Ut(:,i,j,k,iElem) = Ut(:,i,j,k,iElem) + DVolSurf(l,k)*Flux(:)
       !symmetry
       Ut(:,i,j,l,iElem) = Ut(:,i,j,l,iElem) + DVolSurf(k,l)*Flux(:)
#endif /*VOLINT_VISC*/
    END DO ! l
#endif /*PP_dim==3*/

  END DO; END DO; END DO !i,j,k
END DO ! iElem
END SUBROUTINE VolInt_splitForm
#endif /*SPLIT_DG*/

!==================================================================================================================================
!> Compute the tranformed states for all conservative variables using the metric terms
!==================================================================================================================================
PPURE SUBROUTINE VolInt_Metrics(nDOFs,f,g,h,Mf,Mg,Mh)
!----------------------------------------------------------------------------------------------------------------------------------
! MODULES
IMPLICIT NONE
!----------------------------------------------------------------------------------------------------------------------------------
! INPUT/OUTPUT VARIABLES
INTEGER,INTENT(IN)                          :: nDOFs    !< Number of DOFs per element
                                                        !> Metrics terms
REAL,DIMENSION(3,nDOFs),INTENT(IN)          :: Mf,Mg,Mh
                                                        !> Volume fluxes at GP to be transformed from physical to reference space
REAL,DIMENSION(PP_nVar,nDOFs),INTENT(INOUT) :: f,g,h
!----------------------------------------------------------------------------------------------------------------------------------
! LOCAL VARIABLES
INTEGER                                     :: i
REAL,DIMENSION(PP_nVar)                     :: fTilde,gTilde !< Auxiliary variables needed to store the fluxes at one GP
#if PP_dim==3
REAL,DIMENSION(PP_nVar)                     :: hTilde !< Auxiliary variables needed to store the fluxes at one GP
#endif
!==================================================================================================================================
DO i=1,nDOFs
  fTilde=f(:,i)
  gTilde=g(:,i)
#if PP_dim==3
  hTilde=h(:,i)

  ! Compute the transformed fluxes with the metric terms
  ! Attention 1: we store the transformed fluxes in f,g,h again
  f(:,i) = fTilde*Mf(1,i) + &
           gTilde*Mf(2,i) + &
           hTilde*Mf(3,i)
  g(:,i) = fTilde*Mg(1,i) + &
           gTilde*Mg(2,i) + &
           hTilde*Mg(3,i)
  h(:,i) = fTilde*Mh(1,i) + &
           gTilde*Mh(2,i) + &
           hTilde*Mh(3,i)
#else
  f(:,i) = fTilde*Mf(1,i) + &
           gTilde*Mf(2,i)
  g(:,i) = fTilde*Mg(1,i) + &
           gTilde*Mg(2,i)
#endif
END DO ! i
END SUBROUTINE VolInt_Metrics



END MODULE MOD_VolInt<|MERGE_RESOLUTION|>--- conflicted
+++ resolved
@@ -252,13 +252,9 @@
                                         Metrics_hTilde(:,:,:,:,iElem,0))
 #endif
 
-<<<<<<< HEAD
 ! For split DG, the matrix DVolSurf will always be equal to 0 on the main diagonal. Thus, the (consistent) fluxes will always be
 ! multiplied by zero and we don't have to take them into account at all.
 #if VOLINT_VISC
-=======
-#if PARABOLIC
->>>>>>> a6729a75
   DO k=0,PP_NZ; DO j=0,PP_N; DO i=0,PP_N
     ! Add the parabolic fluxes.
     ! Use those fluxes to avoid nullification of Ut.

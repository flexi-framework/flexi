--- conflicted
+++ resolved
@@ -13,7 +13,6 @@
 # extract userblock from HDF5 state file
 def get_userblock(filename,userblock) :
     linesread = 0
-<<<<<<< HEAD
     HDFfound = False
     f = open(filename, 'r')
     while True :
@@ -67,79 +66,6 @@
 
       # everything ok
       userblock = userblock + line
-=======
-    HDFfound  = False
-
-    # Open the file with UTF-8 encoding to read the string data
-    with open(filename, 'r', encoding='utf-8', errors='ignore') as f :
-        while True :
-            line      = f.readline()
-            linesread = linesread + 1
-
-            # Exit on EOF
-            if line == "" :
-                break
-
-            # Exit on userblock not exist
-            if linesread == 1 and not line.startswith('{[(') :
-                print('Error: HDF5 state file {:s} contains no userblock.'.format(filename))
-                exit(1)
-
-            # Exit on end of userblock
-            if line.startswith('{[( END USERBLOCK )]}') :
-                break
-
-            # Check for HDF identifier (here the original HDF state file begins)
-            for i in range(len(line)) :
-                c = line[i]
-                if ord(c) == 0   : continue
-                if ord(c) == 137 :
-                    if line[i+1:i+4] == 'HDF' : HDFfound = True
-            if HDFfound :
-                break
-
-            # Check for compressed data
-            if line.startswith('{[( COMPRESSED )]}') :
-                filenamec   = f.readline()      # name of userblock file
-                filenametar = filenamec.strip() + ".tar.xz"
-                filesize    = int(f.readline()) # compressed size  in bytes
-                fileposc    = f.tell()          # current position in bytes
-
-                # Jump to the end of the compressed data
-                f.seek(fileposc + filesize)
-
-                # Open the compressed file as binary
-                with open(filename, 'rb') as fc :
-                    # Jump to the correct position
-                    fc.seek(fileposc)
-                    try :
-                        userblock_compressed = fc.read(filesize)
-                    except :
-                        print('Error: Could not extract compressed data.')
-                        exit(1)
-                    # Write the compressed data
-                    fc = open(filenametar, 'wb')
-                    fc.write(userblock_compressed)
-                    fc.close()
-
-                    # Extract the compressed data
-                    try :
-                        p = subprocess.call("tar -xJf " + filenametar,shell=True)
-                    except :
-                        print('Error while extracting userblock data.')
-                        exit(1)
-
-                    # Read the compressed data
-                    try :
-                        userblock = get_userblock(filenamec.strip(),userblock)
-                    except :
-                        print('Error while reading compressed userblock data.')
-                        exit(1)
-                    continue
-
-            # everything ok
-            userblock = userblock + line
->>>>>>> 613ece46
 
     return userblock
 
@@ -151,10 +77,6 @@
             if not line.startswith("{[(") : continue
             identifier = line.split("{[(")[1].split(")]}")[0]
             if "END USERBLOCK" in identifier : break
-<<<<<<< HEAD
-            # print identifier
-=======
->>>>>>> 613ece46
             print(identifier)
         except :
             continue
@@ -180,26 +102,20 @@
         if output : ret = ret + line + "\n"
     return ret
 
+
 # output a specific part of the userblock
 def print_part(userblock,part) :
     tmp = get_part(userblock,part)
     if tmp :
-<<<<<<< HEAD
-       print(tmp)
-=======
         print(tmp)
->>>>>>> 613ece46
 
 # output whole userblock
 def print_all(userblock) :
     for line in userblock.split('\n') :
         print(line)
-<<<<<<< HEAD
 
-=======
->>>>>>> 613ece46
 
-if __name__ == "__main__" :
+if __name__ == "__main__":
     parser = argparse.ArgumentParser(description='Extract information from userblock of a HDF5-state file.')
     parser.add_argument('-s'       , '--show' , action='store_true' , help='show all available parts of the userblock')
     parser.add_argument('-p'       , '--part' ,                       help='indicates which part of the userblock should be extracted')

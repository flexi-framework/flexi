#!/usr/bin/python
# -*- coding: utf-8 -*-
#************************************************************************************
#
<<<<<<< HEAD
# Author:       Matthias Sonntag, Thomas Bolemann
# Institution:  Inst. of Aero- and Gasdynamics, University of Stuttgart
# Date:         14.07.2016
#
=======
>>>>>>> 613ece46
# Description:  This script will rebuild a specific code configuration from
#               useblock data contained in an HDF5 file.
#
# Input:        1: directory to place build, 2: HDF5 file with userblock data
#
#************************************************************************************

import os
import re
import argparse
import subprocess
import sys
from extract_userblock import get_userblock, get_part
from distutils         import spawn

parser = argparse.ArgumentParser(description='Rebuild code revision from userblock data' + \
                                             'contained in HDF5 state file.')
parser.add_argument('dir'  ,help='Name of empty directory where the rebuild will take place')
parser.add_argument('state',help='HDF5 state file containing userblock')

args = parser.parse_args()

if not os.path.exists(args.dir) :
<<<<<<< HEAD
   os.mkdir(args.dir)
=======
    os.mkdir(args.dir)
>>>>>>> 613ece46
else :
    if os.listdir(args.dir) != []: # is dir empty?
        print(os.listdir(args.dir))
        print("Rebuild directory is not empty => exit!")
        exit(1)

# get svn
try:
    userblock = ""
    userblock = get_userblock(args.state,userblock)
except:
    print('Error while extracting userblock.')
    exit(1)
git_url = get_part(userblock, "GIT URL")
git_url = git_url.strip()

# branch name
gitbranch = get_part(userblock,"GIT BRANCH").strip()
branch = gitbranch.split()[0]
print('Branch to be rebuilt is ' + branch)
print('Branch revision ' + gitbranch.split()[1])

# checkout code
gitrevision = get_part(userblock,"GIT REFERENCE").strip()
rev = gitrevision.split()[1]
print('Reference branch name ' + gitrevision.split()[0])
print('Reference branch revision ' + rev)

cmd = "git clone " + git_url + " " + args.dir
subprocess.call(cmd, shell=True)
cmd = "git checkout -b " + branch + " " + rev
os.chdir(args.dir)
subprocess.call(cmd, shell=True)

## apply git format-patch
#git_patch = get_part(userblock, "GIT FORMAT-PATCH")
#if git_patch :
#  f = open("format_patch", 'w')
#  f.write(git_patch)
#  f.close()
#  try:
#    subprocess.call("git am format_patch", shell=True)
#  except:
#    print 'Error while patching source code.'
#    exit(1)

# apply simple diff
git_diff = get_part(userblock, "GIT DIFF")
if git_diff :
    f = open("diff_patch", 'w')
    f.write(git_diff)
    f.close()
    try:
        subprocess.call("patch -p1 < diff_patch", shell=True)
    except:
        print('Error while patching source code.')
        exit(1)

# write ini file
if not os.path.exists("ini"):
    os.mkdir("ini")
ini = get_part(userblock, "INIFILE")
f = open(os.path.join("ini", "parameter.ini"), 'w')
f.write(ini)
f.close()

# configure
builddir = "build"
if not os.path.exists(builddir):
    os.mkdir(builddir)
cmake = get_part(userblock, "CMAKE")
f = open(os.path.join(builddir, "config.cmake"), 'w')
f.write(cmake)
f.close()

cmakepath = spawn.find_executable("cmake")
if not cmakepath:
    print('CMake not found, configuring not possible.')
    exit(1)

os.chdir(builddir)
try:
    p = subprocess.call(["cmake", "-C", "config.cmake" ,"../"])
except:
    print('Error while configuring the build.')
    exit(1)

# make
try:
    p = subprocess.call(["make", "-j"])
except:
<<<<<<< HEAD
  print 'Error while compiling the code.'
  exit(1)
=======
    print('Error while compiling the code.')
    exit(1)
>>>>>>> 613ece46
<|MERGE_RESOLUTION|>--- conflicted
+++ resolved
@@ -2,13 +2,6 @@
 # -*- coding: utf-8 -*-
 #************************************************************************************
 #
-<<<<<<< HEAD
-# Author:       Matthias Sonntag, Thomas Bolemann
-# Institution:  Inst. of Aero- and Gasdynamics, University of Stuttgart
-# Date:         14.07.2016
-#
-=======
->>>>>>> 613ece46
 # Description:  This script will rebuild a specific code configuration from
 #               useblock data contained in an HDF5 file.
 #
@@ -32,11 +25,7 @@
 args = parser.parse_args()
 
 if not os.path.exists(args.dir) :
-<<<<<<< HEAD
-   os.mkdir(args.dir)
-=======
     os.mkdir(args.dir)
->>>>>>> 613ece46
 else :
     if os.listdir(args.dir) != []: # is dir empty?
         print(os.listdir(args.dir))
@@ -128,10 +117,5 @@
 try:
     p = subprocess.call(["make", "-j"])
 except:
-<<<<<<< HEAD
-  print 'Error while compiling the code.'
-  exit(1)
-=======
     print('Error while compiling the code.')
-    exit(1)
->>>>>>> 613ece46
+    exit(1)
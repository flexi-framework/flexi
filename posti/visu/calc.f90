--- conflicted
+++ resolved
@@ -230,13 +230,6 @@
 USE MOD_Mesh_Vars          ,ONLY: S2V2
 #endif
 USE MOD_Interpolation_Vars ,ONLY: NodeType
-<<<<<<< HEAD
-=======
-#if PARABOLIC
-USE MOD_Interpolation_Vars ,ONLY: L_Minus,L_Plus
-USE MOD_Mesh_Vars          ,ONLY: S2V2
-#endif
->>>>>>> c78b22d6
 USE MOD_Interpolation      ,ONLY: GetVandermonde,GetNodesAndWeights
 USE MOD_StringTools        ,ONLY: STRICMP
 USE MOD_Mesh_Vars          ,ONLY: nBCSides,ElemToSide

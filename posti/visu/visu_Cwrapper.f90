--- conflicted
+++ resolved
@@ -174,92 +174,10 @@
 
 ! write UVisu to VTK 2D / 3D arrays (must be done always!)
 ! write coords, UVisu to VTK  2D / 3D arrays (must be done always!)
-<<<<<<< HEAD
 IF (Avg2D) THEN
   visuDim = 2
 ELSE
   visuDim = 3
-=======
-IF (VisuDimension.EQ.3) THEN
-  IF (MeshFileMode) THEN
-    ! Only write the DG coordinates to the VTK file
-    CALL WriteCoordsToVTK_array(NVisu   ,nElems_DG,coordsDG_out,nodeidsDG_out,&
-        CoordsVisu_DG,nodeids_DG,dim=3,DGFV=0)
-    
-    ! set length of all other output arrays to zero so they are not used in the reader
-    valuesDG_out%len      = 0
-    coordsFV_out%len      = 0
-    valuesFV_out%len      = 0
-    nodeidsFV_out%len     = 0
-    varnames_out%len      = 0
-    coordsSurfDG_out%len  = 0
-    valuesSurfDG_out%len  = 0
-    nodeidsSurfDG_out%len = 0
-    coordsSurfFV_out%len  = 0
-    valuesSurfFV_out%len  = 0
-    nodeidsSurfFV_out%len = 0
-    varnamesSurf_out%len  = 0
-
-  ELSE ! = StateFileMode
-    ! Volume
-    CALL WriteDataToVTK_array(nVarVisu,NVisu   ,nElems_DG,valuesDG_out,UVisu_DG,3)
-    CALL WriteDataToVTK_array(nVarVisu,NVisu_FV,nElems_FV,valuesFV_out,UVisu_FV,3)
-
-    CALL WriteCoordsToVTK_array(NVisu   ,nElems_DG,coordsDG_out,nodeidsDG_out,&
-        CoordsVisu_DG,nodeids_DG,dim=3,DGFV=0)
-    CALL WriteCoordsToVTK_array(NVisu_FV,nElems_FV,coordsFV_out,nodeidsFV_out,&
-        CoordsVisu_FV,nodeids_FV,dim=3,DGFV=1)
-
-    CALL WriteVarnamesToVTK_array(nVarAll,mapAllVarsToVisuVars,varnames_out,VarnamesAll,nVarVisu)
-
-    ! Surface
-    CALL WriteDataToVTK_array(nVarSurfVisuAll,NVisu   ,nBCSidesVisu_DG,valuesSurfDG_out,USurfVisu_DG,2)
-    CALL WriteDataToVTK_array(nVarSurfVisuAll,NVisu_FV,nBCSidesVisu_FV,valuesSurfFV_out,USurfVisu_FV,2)
-
-    CALL WriteCoordsToVTK_array(NVisu   ,nBCSidesVisu_DG,coordsSurfDG_out,nodeidsSurfDG_out,&
-        CoordsSurfVisu_DG,nodeidsSurf_DG,dim=2,DGFV=0)
-    CALL WriteCoordsToVTK_array(NVisu_FV,nBCSidesVisu_FV,coordsSurfFV_out,nodeidsSurfFV_out,&
-        CoordsSurfVisu_FV,nodeidsSurf_FV,dim=2,DGFV=1)
-
-    CALL WriteVarnamesToVTK_array(nVarAll,mapAllVarsToSurfVisuVars,varnamesSurf_out,VarnamesAll,nVarSurfVisuAll)
-  END IF ! MeshFileMode
-ELSE IF (VisuDimension.EQ.2) THEN
-  STOP 'implement avg2d'
-
-  ! allocate Visu 2D array and copy from first zeta-slice of 3D array
-  SDEALLOCATE(UVisu_DG_2D)
-  ALLOCATE(UVisu_DG_2D(0:NVisu,0:NVisu,0:0,1:nElems_DG,1:(nVarVisu)))
-  UVisu_DG_2D = UVisu_DG(:,:,0:0,:,:)
-  SDEALLOCATE(UVisu_FV_2D)
-  ALLOCATE(UVisu_FV_2D(0:NVisu_FV,0:NVisu_FV,0:0,1:nElems_FV,1:(nVarVisu)))
-#if FV_ENABLED
-  UVisu_FV_2D = UVisu_FV(:,:,0:0,:,:)
-#else
-  CoordsVisu_FV_2D = 0
-#endif
-
-  CALL WriteDataToVTK_array(nVarVisu,NVisu   ,nElems_DG,valuesDG_out,UVisu_DG_2D,2)
-  CALL WriteDataToVTK_array(nVarVisu,NVisu_FV,nElems_FV,valuesFV_out,UVisu_FV_2D,2)
-
-  ! allocate Coords 2D array and copy from first zeta-slice of 3D array
-  SDEALLOCATE(CoordsVisu_DG_2D)
-  ALLOCATE(CoordsVisu_DG_2D(1:3,0:NVisu,0:NVisu,0:0,1:nElems_DG))
-  CoordsVisu_DG_2D = CoordsVisu_DG(:,:,:,0:0,:)
-  SDEALLOCATE(CoordsVisu_FV_2D)
-  ALLOCATE(CoordsVisu_FV_2D(1:3,0:NVisu_FV,0:NVisu_FV,0:0,1:nElems_FV))
-#if FV_ENABLED    
-  CoordsVisu_FV_2D = CoordsVisu_FV(:,:,:,0:0,:)
-#else
-  CoordsVisu_FV_2D = 0
-#endif
-
-  CALL WriteCoordsToVTK_array(NVisu   ,nElems_DG,coordsDG_out,nodeidsDG_out,&
-      CoordsVisu_DG_2D,nodeids_DG_2D,dim=2,DGFV=0)
-  CALL WriteCoordsToVTK_array(NVisu_FV,nElems_FV,coordsFV_out,nodeidsFV_out,&
-      CoordsVisu_FV_2D,nodeids_FV_2D,dim=2,DGFV=1)
-
-  CALL WriteVarnamesToVTK_array(nVarAll,mapAllVarsToVisuVars,varnames_out,VarnamesAll,nVarVisu)
->>>>>>> 4fa01925
 END IF
 CALL WriteDataToVTK_array(nVarVisu,NVisu   ,nElems_DG,valuesDG_out,UVisu_DG,visuDim)
 CALL WriteDataToVTK_array(nVarVisu,NVisu_FV,nElems_FV,valuesFV_out,UVisu_FV,visuDim)

# =========================================================================
# POSTI
# =========================================================================

# use dummy userblock, as userblocks are often not required for Posti tools
ADD_LIBRARY(userblocklib_dummy STATIC ./src/output/read_userblock_dummy.c)
SET_TARGET_PROPERTIES(userblocklib_dummy PROPERTIES LINKER_LANGUAGE C)
SET_TARGET_PROPERTIES(userblocklib_dummy PROPERTIES COMPILE_FLAGS "-fPIC")

CMAKE_DEPENDENT_OPTION(POSTI_BUILD_VISU                  "Build the visu tool"                        ON  "FLEXI_BUILDPOSTI" OFF)
#CMAKE_DEPENDENT_OPTION(POSTI_BUILD_MERGETIMEAVERAGE      "Build the time-averaging tool"              ON  "FLEXI_BUILDPOSTI" OFF)
#CMAKE_DEPENDENT_OPTION(POSTI_BUILD_FLUCTUATIONS          "Build the fluctuations tool"                ON  "FLEXI_BUILDPOSTI" OFF)
#CMAKE_DEPENDENT_OPTION(POSTI_BUILD_SWAPMESH              "Build the swapmesh tool"                    ON  "FLEXI_BUILDPOSTI" OFF)
#CMAKE_DEPENDENT_OPTION(POSTI_BUILD_WALLDISTANCE          "Build the walldistance tool"                OFF "FLEXI_BUILDPOSTI" OFF)
CMAKE_DEPENDENT_OPTION(POSTI_BUILD_PREPARERECORDPOINTS   "Build the Record point preprocessing tool"          ON  "FLEXI_BUILDPOSTI" OFF)
CMAKE_DEPENDENT_OPTION(POSTI_BUILD_VISUALIZERECORDPOINTS "Build the Record Point post-processing tool"        OFF "FLEXI_BUILDPOSTI" OFF)
CMAKE_DEPENDENT_OPTION(POSTI_BUILD_EVALUATERECORDPOINTS  "Build the Record Point aposteriori evaluation tool" ON  "FLEXI_BUILDPOSTI" OFF)
CMAKE_DEPENDENT_OPTION(POSTI_BUILD_CHANNEL_FFT           "Build the channel FFT tool"                         OFF "FLEXI_BUILDPOSTI" OFF)


SET(   POSTI_WHICH_EQNSYS "navierstokes" CACHE STRING
                        "Used equation system (navierstokes)")
SET(   POSTI_WHICH_EOS    "idealgas" CACHE STRING
                        "Used equation of state (idealgas)")

<<<<<<< HEAD
IF(POSTI_BUILD_VISUALIZERECORDPOINTS OR POSTI_BUILD_CHANNEL_FFT)

=======
IF(POSTI_BUILD_VISUALIZERECORDPOINTS)
>>>>>>> 310042b9
  # =========================================================================
  # FFTW (FFT tool)
  # =========================================================================
  # TODO: Upload new version to FlexiDL
  IF (HOMERUN GREATER -1)
    SET (FFTWDOWNLOAD ${FLEXI_DLPATH}libs/FFTW.git )
  ELSE()
    SET (FFTWDOWNLOAD ${FLEXI_DLPATH}libs/FFTW.git )
    #SET (FFTWDOWNLOAD https://github.com/FFTW/fftw3.git ) ! Github repo does not contain all data, use fftw.org instead
    #SET (FFTWDOWNLOAD http://fftw.org/ ) fftw-3.3.6-pl1.tar.gz
  ENDIF()
  SET(POSTI_FFTWTAG "fftw-3.3.6-pl1" CACHE STRING "FFTW version tag")
  SET(POSTI_FFTWDIR ${FLEXI_EXTERNAL_LIB_DIR}/fftw)
  # Try to find the library in the share directory or in a global, user-defined $FFTWDIR
  FIND_PATH(FFTW_INCLUDES fftw3.h HINTS ${FLEXI_EXTERNAL_LIB_DIR}/fftw/build/include ${FFTWDIR}/build/include)
  FIND_LIBRARY(FFTW_LIBRARIES NAMES fftw3 HINTS ${FLEXI_EXTERNAL_LIB_DIR}/fftw/build/lib ${FFTWDIR}/build/lib)
  IF(FFTW_INCLUDES STREQUAL "FFTW_INCLUDES-NOTFOUND" OR FFTW_LIBRARIES STREQUAL "FFTW_LIBRARIES-NOTFOUND")
    MESSAGE(STATUS "FFTW not found, building library")
      ExternalProject_Add(fftw
        GIT_REPOSITORY ${FFTWDOWNLOAD}
        GIT_TAG ${POSTI_FFTWTAG}
        PREFIX  ${POSTI_FFTWDIR}
	UPDATE_COMMAND ""
        CONFIGURE_COMMAND tar xzf ${POSTI_FFTWTAG}.tar.gz && FC=${CMAKE_Fortran_COMPILER} CC=${CMAKE_C_COMPILER} F77=${CMAKE_F77_COMPILER} ${POSTI_FFTWDIR}/src/fftw/${POSTI_FFTWTAG}/configure --prefix=${POSTI_FFTWDIR}/build
        BUILD_IN_SOURCE 1
      )
    SET(FFTW_INCLUDE_DIR ${POSTI_FFTWDIR}/build/include)
    SET(FFTW_LIBRARY     ${POSTI_FFTWDIR}/build/lib/libfftw3.a)
    SET(FFTW_LIBRARIES   ${POSTI_FFTWDIR}/build/lib/libfftw3.a)
    SET_PROPERTY(DIRECTORY PROPERTY CLEAN_NO_CUSTOM 1)
  ELSE()
    MESSAGE(STATUS "FFTW includes found: " ${FFTW_INCLUDES})
    SET(FFTW_INCLUDE_DIR ${FFTW_INCLUDES})
    SET(FFTW_LIBRARY     ${FFTW_LIBRARIES})
  ENDIF()

ENDIF()


IF(POSTI_BUILD_VISU)
  INCLUDE(${CMAKE_CURRENT_SOURCE_DIR}/posti/visu/CMakeLists.txt)
ENDIF()

IF(POSTI_BUILD_PREPARERECORDPOINTS)
  INCLUDE(${CMAKE_CURRENT_SOURCE_DIR}/posti/recordpoints/prepare/CMakeLists.txt)
ENDIF()

IF(POSTI_BUILD_VISUALIZERECORDPOINTS)
  INCLUDE(${CMAKE_CURRENT_SOURCE_DIR}/posti/recordpoints/visualize/CMakeLists.txt)
ENDIF()

IF(POSTI_BUILD_EVALUATERECORDPOINTS)
  INCLUDE(${CMAKE_CURRENT_SOURCE_DIR}/posti/recordpoints/evaluate/CMakeLists.txt)
ENDIF()

IF(POSTI_BUILD_CHANNEL_FFT)
  INCLUDE(${CMAKE_CURRENT_SOURCE_DIR}/posti/channel_fft/CMakeLists.txt)
ENDIF()<|MERGE_RESOLUTION|>--- conflicted
+++ resolved
@@ -23,12 +23,7 @@
 SET(   POSTI_WHICH_EOS    "idealgas" CACHE STRING
                         "Used equation of state (idealgas)")
 
-<<<<<<< HEAD
 IF(POSTI_BUILD_VISUALIZERECORDPOINTS OR POSTI_BUILD_CHANNEL_FFT)
-
-=======
-IF(POSTI_BUILD_VISUALIZERECORDPOINTS)
->>>>>>> 310042b9
   # =========================================================================
   # FFTW (FFT tool)
   # =========================================================================

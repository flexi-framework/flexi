--- conflicted
+++ resolved
@@ -480,15 +480,11 @@
                            ./src/io_hdf5/*.f90
                            ./src/timedisc/*.f90
                            ./src/testcase/${FLEXI_TESTCASE}/*.f90
-<<<<<<< HEAD
                            ./unitTests/unittest.f90
                            ./unitTests/unittest_vars.f90)
-=======
-                           ./unitTests/generateunittestreferencedata.f90)
 # 
 # The following files/directories where excluded from the above global recursive search,
 # since some of the subdirectories should only be included if the respective feature is enabled.
->>>>>>> e091c269
 
 # collect F90 files of the equation system (non-recursive) in a new list 'eqnsysF90'
 FILE(GLOB eqnsysF90        ./src/equations/${FLEXI_EQNSYSNAME}/*.f90)
